#!/usr/bin/env python
# -*- coding: utf-8 -*-

""" An object for dealing with one-dimensional spectra. """

from __future__ import (division, print_function, absolute_import,
                        unicode_literals)

__all__ = ["Spectrum1D", "stitch"]

import logging
import numpy as np
import os
import re
from collections import OrderedDict
from hashlib import md5

from astropy.io import fits
from scipy import interpolate, ndimage, polyfit, poly1d, optimize as op

logger = logging.getLogger(__name__)

class Spectrum1D(object):
    """ A one-dimensional spectrum. """

    def __init__(self, dispersion, flux, ivar, metadata=None):
        """
        Initialie a `Spectrum1D` object with the given dispersion, flux and
        inverse variance arrays.

        :param dispersion:
            An array containing the dispersion values for every pixel.

        :param flux:
            An array containing flux values for all pixels.

        :param ivar:
            An array containing the inverse variances for the flux values in all
            pixels.

        :param metadata: [optional]
            A dictionary containing metadata for this spectrum.
        """

        dispersion = np.array(dispersion)
        flux = np.array(flux)
        ivar = np.array(ivar)

        if max([len(_.shape) for _ in (dispersion, flux, ivar)]) > 1:
            raise ValueError(
                "dispersion, flux and ivar must be one dimensional arrays")
        
        if flux.size != dispersion.size:
            raise ValueError(
                "dispersion and flux arrays must have the same "
                "size ({0} != {1})".format(dispersion.size, flux.size, ))

        if ivar.size != dispersion.size:
            raise ValueError(
                "dispersion and ivar arrays must have the same "
                "size ({0} != {1})".format(dispersion.size, ivar.size, ))

        self.metadata = metadata or {}

        # Don't allow orders to be back-to-front.
        if np.all(np.diff(dispersion) < 0):
            dispersion = dispersion[::-1]
            flux = flux[::-1]
            ivar = ivar[::-1]

        # HACK so that *something* can be done with spectra when there is no
        # inverse variance array.
        if not np.any(np.isfinite(ivar)) or np.nanmax(ivar) == 0:
            ivar = np.ones_like(flux) * 1.0/np.nanmean(flux)

        self._dispersion = dispersion
        self._flux = flux
        self._ivar = ivar

        return None
    

    @property
    def dispersion(self):
        """ Return the dispersion points for all pixels. """
        return self._dispersion


    @property
    def flux(self):
        """ Return the flux for all pixels. """
        return self._flux


    @property
    def ivar(self):
        """ Return the inverse variance of the flux for all pixels. """
        return self._ivar


    @classmethod
    def read(cls, path, **kwargs):
        """
        Create a Spectrum1D class from a path on disk.

        :param path:
            The path of the filename to load.
        """

        if not os.path.exists(path):
            raise IOError("filename '{}' does not exist".format(path))

        # Try multi-spec first since this is currently the most common use case.
        methods = (
            cls.read_fits_multispec,
            cls.read_fits_spectrum1d,
            cls.read_ascii_spectrum1d
        )

        for method in methods:
            try:
                dispersion, flux, ivar, metadata = method(path, **kwargs)

            except:
                continue

            else:
                orders = [cls(dispersion=d, flux=f, ivar=i, metadata=metadata) \
                    for d, f, i in zip(dispersion, flux, ivar)]
                break
        else:
            raise ValueError("cannot read spectrum from path {}".format(path))

        # If it's a single order, just return that instead of a 1-length list.
        orders = orders if len(orders) > 1 else orders[0]
        return orders


    @classmethod
    def read_fits_multispec(cls, path, flux_ext=None, ivar_ext=None, **kwargs):
        """
        Create multiple Spectrum1D classes from a multi-spec file on disk.

        :param path:
            The path of the multi-spec filename to load.

        :param flux_ext: [optional]
            The zero-indexed extension number containing flux values.

        :param ivar_ext: [optional]
            The zero-indexed extension number containing the inverse variance of
            the flux values.
        """

        image = fits.open(path)

        # Merge headers into a metadata dictionary.
        metadata = OrderedDict()
        for key, value in image[0].header.items():

            # NOTE: In the old SMH we did a try-except block to string-ify and
            #       JSON-dump the header values, and if they could not be
            #       forced to a string we didn't keep that header.

            #       I can't remember what types caused that problem, but it was
            #       to prevent SMH being unable to save a session.
            
            #       Since we are pickling now, that shouldn't be a problem
            #       anymore, but this note is here to speed up debugging in case
            #       that issue returns.

            if key in metadata:
                metadata[key] += value
            else:
                metadata[key] = value

        metadata["smh_read_path"] = path

        flux = image[0].data

        assert metadata["CTYPE1"].upper().startswith("MULTISPE") \
            or metadata["WAT0_001"].lower() == "system=multispec"

        # Join the WAT keywords for dispersion mapping.
        i, concatenated_wat, key_fmt = (1, str(""), "WAT2_{0:03d}")
        while key_fmt.format(i) in metadata:
            # .ljust(68, " ") had str/unicode issues across Python 2/3
            value = metadata[key_fmt.format(i)]
            concatenated_wat += value + (" "  * (68 - len(value)))
            i += 1

        # Split the concatenated header into individual orders.
        order_mapping = np.array([map(float, each.rstrip('" ').split()) \
                for each in re.split('spec[0-9]+ ?= ?"', concatenated_wat)[1:]])

        # Parse the order mapping into dispersion values.
        dispersion = np.array(
            [compute_dispersion(*mapping) for mapping in order_mapping])

        # Get the flux and inverse variance arrays.
        # NOTE: Most multi-spec data previously used with SMH have been from
        #       Magellan/MIKE, and reduced with CarPy.
        md5_hash = md5(";".join([v for k, v in metadata.items() \
            if k.startswith("BANDID")])).hexdigest()
        is_carpy_mike_product = (md5_hash == "0da149208a3c8ba608226544605ed600")
        is_carpy_mage_product = (md5_hash == "6b2c2ec1c4e1b122ccab15eb9bd305bc")
        is_apo_product = (image[0].header.get("OBSERVAT", None) == "APO")

        if is_carpy_mike_product or is_carpy_mage_product:
            # CarPy gives a 'noise' spectrum, which we must convert to an
            # inverse variance array
            flux_ext = flux_ext or 1
            noise_ext = ivar_ext or 2

            logger.info(
                "Recognized CarPy product. Using zero-indexed flux/noise "
                "extensions (bands) {}/{}".format(flux_ext, noise_ext))

            flux = image[0].data[flux_ext]
            ivar = image[0].data[noise_ext]**(-2)

        elif is_apo_product:
            flux_ext = flux_ext or 0
            noise_ext = ivar_ext or -1

            logger.info(
                "Recognized APO product. Using zero-indexed flux/noise "
                "extensions (bands) {}/{}".format(flux_ext, noise_ext))

            flux = image[0].data[flux_ext]
            ivar = image[0].data[noise_ext]**(-2)

        else:
            ivar = np.nan * np.ones_like(flux)
            #raise ValueError("could not identify flux and ivar extensions")

        dispersion = np.atleast_2d(dispersion)
        flux = np.atleast_2d(flux)
        ivar = np.atleast_2d(ivar)

        # Ensure dispersion maps from blue to red direction.
        if np.min(dispersion[0]) > np.min(dispersion[-1]):

            dispersion = dispersion[::-1]
            if len(flux.shape) > 2:
                flux = flux[:, ::-1]
                ivar = ivar[:, ::-1]
            else:
                flux = flux[::-1]
                ivar = ivar[::-1]

        # Do something sensible regarding zero or negative fluxes.
        ivar[0 >= flux] = 0
        flux[0 >= flux] = np.nan

        return (dispersion, flux, ivar, metadata)


    @classmethod
    def read_fits_spectrum1d(cls, path, **kwargs):
        """
        Read Spectrum1D data from a binary FITS file.

        :param path:
            The path of the FITS filename to read.
        """

        image = fits.open(path)

        # Merge headers into a metadata dictionary.
        metadata = OrderedDict()
        for key, value in image[0].header.items():
            if key in metadata:
                metadata[key] += value
            else:
                metadata[key] = value
        metadata["smh_read_path"] = path

        # Find the first HDU with data in it.
        for hdu_index, hdu in enumerate(image):
            if hdu.data is not None: break

        ctype1 = image[0].header.get("CTYPE1", None)

        if len(image) == 2 and hdu_index == 1:

            dispersion_keys = ("dispersion", "disp", "WAVELENGTH[COORD]")
            for key in dispersion_keys:
                try:
                    dispersion = image[hdu_index].data[key]

                except KeyError:
                    continue

                else:
                    break

            else:
                raise KeyError("could not find any dispersion key: {}".format(
                    ", ".join(dispersion_keys)))

            flux_keys = ("flux", "SPECTRUM[FLUX]")
            for key in flux_keys:
                try:
                    flux = image[hdu_index].data[key]
                except KeyError:
                    continue
                else:
                    break
            else:
                raise KeyError("could not find any flux key: {}".format(
                    ", ".join(flux_keys)))

            # Try ivar, then error, then variance.
            try:
                ivar = image[hdu_index].data["ivar"]
            except KeyError:
                try:
                    errs = image[hdu_index].data["SPECTRUM[SIGMA]"]
                    ivar = 1.0/errs**2.
                except KeyError:
                    variance = image[hdu_index].data["variance"]
                    ivar = 1.0/variance

        else:
            # Build a simple linear dispersion map from the headers.
            # See http://iraf.net/irafdocs/specwcs.php
            crval = image[0].header["CRVAL1"]
            naxis = image[0].header["NAXIS1"]
            crpix = image[0].header.get("CRPIX1", 0)
            cdelt = image[0].header["CDELT1"]
            ltv = image[0].header.get("LTV1", 0)

            dispersion = \
                crval + (np.arange(naxis) - crpix) * cdelt - ltv * cdelt

            flux = image[0].data
            if len(image) == 1:
                ivar = np.ones_like(flux)*1e+5 # HACK S/N ~300 just for training/verification purposes
            else:
                ivar = image[1].data

        dispersion = np.atleast_2d(dispersion)
        flux = np.atleast_2d(flux)
        ivar = np.atleast_2d(ivar)

        return (dispersion, flux, ivar, metadata)


    @classmethod
    def read_ascii_spectrum1d(cls, path, **kwargs):
        """
        Read Spectrum1D data from an ASCII-formatted file on disk.

        :param path:
            The path of the ASCII filename to read.
        """

        kwds = kwargs.copy()
        kwds.update({
            "unpack": True
        })
        kwds.setdefault("usecols", (0, 1, 2))

        try:
            dispersion, flux, ivar = np.loadtxt(path, **kwds)
        except:
            # Try by ignoring the first row.
            kwds.setdefault("skiprows", 1)
            dispersion, flux, ivar = np.loadtxt(path, **kwds)

        dispersion = np.atleast_2d(dispersion)
        flux = np.atleast_2d(flux)
        ivar = np.atleast_2d(ivar)
        metadata = { "smh_read_path": path }
        
        return (dispersion, flux, ivar, metadata)


    def write(self, filename, clobber=True, output_verify="warn"):
        """ Write spectrum to disk. """

        if os.path.exists(filename) and not clobber:
            raise IOError("Filename '%s' already exists and we have been asked not to clobber it." % (filename, ))
        
        if not filename.endswith('fits'):
            a = np.array([self.dispersion, self.flux, self.ivar]).T
            np.savetxt(filename, a)
            return
        
        else:

            crpix1, crval1 = 1, self.dispersion.min()
            cdelt1 = np.mean(np.diff(self.dispersion))
            naxis1 = len(self.dispersion)
            
<<<<<<< HEAD
            hdu = fits.PrimaryHDU(np.array(self.flux))

            #headers = self.headers.copy()
            headers = {}
            headers.update({
                'CRVAL1': crval1,
                'CRPIX1': crpix1,
                'CDELT1': cdelt1,
                'NAXIS1': len(self.dispersion)
            })
            
            for key, value in headers.iteritems():
                try:
                    hdu.header[key] = value
                except ValueError:
                    #logger.warn("Could not save header key/value combination: %s = %s" % (key, value, ))
                    print("Could not save header key/value combination: %s = %s".format(key, value))
            hdu.writeto(filename, output_verify=output_verify, clobber=clobber)
=======
            linear_dispersion = crval1 + (np.arange(naxis1) - crpix1) * cdelt1

            ## Check for linear dispersion map
            maxdiff = np.max(np.abs(linear_dispersion - self.dispersion))
            if maxdiff > 1e-3:
                ## TODO Come up with something better...
                ## Frustratingly, it seems like there's no easy way to make an IRAF splot-compatible
                ## way of storing the dispersion data for an arbitrary dispersion sampling.
                ## The standard way of doing it requires putting every dispersion point in the
                ## WAT2_xxx header.
                
                ## So just implemented it as a binary table with names according to 
                ## http://iraf.noao.edu/projects/spectroscopy/formats/sptable.html
                ## It doesn't work because I have not put in WCS headers, but I do not know
                ## how to tell it to look for those.
                
                ## I think some of these links below may provide a better solution though
                ## http://iraf.noao.edu/projects/spectroscopy/formats/onedspec.html
                ## http://www.cv.nrao.edu/fits/
                ## http://stsdas.stsci.edu/cgi-bin/gethelp.cgi?specwcs
                
                ## python 2(?) hack needs the b prefix
                ## https://github.com/numpy/numpy/issues/2407
                
                headers = {}

                dispcol = fits.Column(name=b"WAVELENGTH[COORD]",
                                      format="D",
                                      array=self.dispersion)
                fluxcol = fits.Column(name=b"SPECTRUM[FLUX]",
                                      format="D",
                                      array=self.flux)
                errscol = fits.Column(name=b"SPECTRUM[SIGMA]",
                                      format="D",
                                      array=(self.ivar)**-0.5)
                
                coldefs = fits.ColDefs([dispcol, fluxcol, errscol])
                hdu = fits.BinTableHDU.from_columns(coldefs)
                hdu.header.update(headers)
                hdu.writeto(filename, output_verify=output_verify, clobber=clobber)
>>>>>>> 727cd65b

                return

            else:
                # We have a linear dispersion!
                hdu = fits.PrimaryHDU(np.array(self.flux))
                hdu2 = fits.ImageHDU(np.array(self.ivar))
    
                #headers = self.headers.copy()
                headers = {}
                headers.update({
                    'CTYPE1': 'LINEAR  ',
                    'CRVAL1': crval1,
                    'CRPIX1': crpix1,
                    'CDELT1': cdelt1
                })
                
                for key, value in headers.iteritems():
                    try:
                        hdu.header[key] = value
                    except ValueError:
                        #logger.warn("Could not save header key/value combination: %s = %s" % (key, value, ))
                        print("Could not save header key/value combination: %s = %s".format(key, value))
                hdulist = fits.HDUList([hdu,hdu2])
                hdulist.writeto(filename, output_verify=output_verify, clobber=clobber)
                return

    def redshift(self, v=None, z=None):
        """
        Redshift the spectrum.

        :param v:
            The velocity in km/s.

        :param z:
            A redshift.
        """

        if (v is None and z is None) or (v is not None and z is not None):
            raise ValueError("either v or z must be given, but not both")

        z = z or v/299792458e-3
        self._dispersion *= 1 + z
        return True


    # State functionality for serialization.
    def __getstate__(self):
        """ Return the spectrum state. """
        return (self.dispersion, self.flux, self.ivar, self.metadata)


    def __setstate__(self, state):
        """
        Set the state of the spectrum.

        :param state:
            A four-length tuple containing the dispersion array, flux array, the
            inverse variance of the fluxes, and a metadata dictionary.
        """
        
        dispersion, flux, ivar, metadata = state
        self._dispersion = dispersion
        self._flux = flux
        self._ivar = ivar
        self.metadata = metadata
        return None


    def copy(self):
        """
        Create a copy of the spectrum.
        """
        return self.__class__(
            dispersion=self.dispersion.copy(),
            flux=self.flux.copy(), ivar=self.ivar.copy(),
            metadata=self.metadata.copy())


    def gaussian_smooth(self, fwhm, **kwargs):
        
        profile_sigma = fwhm / (2 * (2*np.log(2))**0.5)
        
        # The requested FWHM is in Angstroms, but the dispersion between each
        # pixel is likely less than an Angstrom, so we must calculate the true
        # smoothing value
        
        true_profile_sigma = profile_sigma / np.median(np.diff(self.dispersion))
        smoothed_flux = ndimage.gaussian_filter1d(self.flux, true_profile_sigma, **kwargs)
        
        # TODO modify ivar based on smoothing?
        return self.__class__(self.dispersion, smoothed_flux, self.ivar.copy(), metadata=self.metadata.copy())
        
    
    def smooth(self, window_len=11, window='hanning'):
        """Smooth the data using a window with requested size.
        
        This method is based on the convolution of a scaled window with the signal.
        The signal is prepared by introducing reflected copies of the signal 
        (with the window size) in both ends so that transient parts are minimized
        in the begining and end part of the output signal.
        
        input:
            window_len: the dimension of the smoothing window; should be an odd integer
            window: the type of window from 'flat', 'hanning', 'hamming', 'bartlett', 'blackman'
                flat window will produce a moving average smoothing.

        output:
            the smoothed spectra
            
        example:

        (This function from Heather Jacobson)
        TODO: the window parameter could be the window itself if an array instead of a string
        NOTE: length(output) != length(input), to correct this: return y[(window_len/2-1):-(window_len/2)] instead of just y.
        """

        if self.flux.size < window_len:
            raise ValueError("input vector must be bigger than the window size")

        if window_len<3:
            return self

        available = ['flat', 'hanning', 'hamming', 'bartlett', 'blackman']
        if window not in available:
            raise ValueError("window is one of {}".format(", ".join(available)))


        s = np.r_[self.flux[window_len-1:0:-1], self.flux, self.flux[-1:-window_len:-1]]
        
        if window == 'flat': #moving average
            w = np.ones(window_len, 'd')

        else:
            w = eval('np.' + window + '(window_len)', {'__builtins__': None})

        smoothed_flux = np.convolve(w/w.sum(), s,mode='valid')
        smoothed_flux = smoothed_flux[(window_len/2-1):-(window_len/2)]

        return self.__class__(self.disp, smoothed_flux, headers=self.headers)
    


    def fit_continuum(self, knot_spacing=200, low_sigma_clip=1.0, \
        high_sigma_clip=0.2, max_iterations=3, order=3, exclude=None, \
        include=None, additional_points=None, function='spline', scale=1.0,
        **kwargs):
        """
        Fits the continuum for a given `Spectrum1D` spectrum.
        
        Parameters
        ----
        knot_spacing : float or None, optional
            The knot spacing for the continuum spline function in Angstroms. Optional.
            If not provided then the knot spacing will be determined automatically.
        
        sigma_clip : a tuple of two floats, optional
            This is the lower and upper sigma clipping level respectively. Optional.
            
        max_iterations : int, optional
            Maximum number of spline-fitting operations.
            
        order : int, optional
            The order of the spline function to fit.
            
        exclude : list of tuple-types containing floats, optional
            A list of wavelength regions to always exclude when determining the
            continuum. Example:
            
            >> exclude = [
            >>    (3890.0, 4110.0),
            >>    (4310.0, 4340.0)
            >>  ]
            
            In the example above the regions between 3890 A and 4110 A, as well as
            4310 A to 4340 A will always be excluded when determining the continuum
            regions.

        function: only 'spline' or 'poly'

        scale : float
            A scaling factor to apply to the normalised flux levels.
            
        include : list of tuple-types containing floats, optional
            A list of wavelength regions to always include when determining the
            continuum.

        :param rv:
            A radial velocity correction (in km/s) to apply to the spectrum.
        """

        dispersion = self.dispersion.copy()

        exclusions = []
        continuum_indices = range(len(self.flux))

        # Snip left and right
        finite_positive_flux = np.isfinite(self.flux) * self.flux > 0

        if np.sum(finite_positive_flux) == 0:
            # No valid continuum points, return nans
            no_continuum = np.nan * np.ones_like(dispersion)
            failed_spectrum = self.__class__(dispersion=dispersion,
                flux=no_continuum, ivar=no_continuum, metadata=self.metadata)

            if kwargs.get("full_output", False):
                return (failed_spectrum, no_continuum, 0, dispersion.size - 1)
            return failed_spectrum

        function = str(function).lower()
        left = np.where(finite_positive_flux)[0][0]
        right = np.where(finite_positive_flux)[0][-1]

        # See if there are any regions we need to exclude
        if exclude is not None and len(exclude) > 0:
            exclude_indices = []
            
            if isinstance(exclude[0], float) and len(exclude) == 2:
                # Only two floats given, so we only have one region to exclude
                exclude_indices.extend(range(*np.searchsorted(dispersion, exclude)))
                
            else:
                # Multiple regions provided
                for exclude_region in exclude:
                    exclude_indices.extend(
                        range(*np.searchsorted(dispersion, exclude_region)))
        
            continuum_indices = np.sort(list(set(continuum_indices).difference(
                np.sort(exclude_indices))))
            
        # See if there are any regions we should always include
        if include is not None and len(include) > 0:
            include_indices = []
            
            if isinstance(include[0], float) and len(include) == 2:
                # Only two floats given, so we can only have one region to include
                include_indices.extend(range(*np.searchsorted(dispersion, include)))
                
            else:
                # Multiple regions provided
                for include_region in include:
                    include_indices.extend(range(*np.searchsorted(
                        dispersion, include_region)))
        
        # We should exclude non-finite values from the fit.
        non_finite_indices = np.where(~np.isfinite(self.flux * self.ivar))[0]
        continuum_indices = np.sort(list(set(continuum_indices).difference(
            non_finite_indices)))

        # We should also exclude zero or negative flux points from the fit
        zero_flux_indices = np.where(0 >= self.flux)[0]
        continuum_indices = np.sort(list(set(continuum_indices).difference(
            zero_flux_indices)))

        if 1 > continuum_indices.size:
            no_continuum = np.nan * np.ones_like(dispersion)
            failed_spectrum = self.__class__(dispersion=dispersion,
                flux=no_continuum, ivar=no_continuum, metadata=self.metadata)

            if kwargs.get("full_output", False):
                return (failed_spectrum, no_continuum, 0, dispersion.size - 1)

            return failed_spectrum        

        original_continuum_indices = continuum_indices.copy()

        if knot_spacing is None or knot_spacing == 0:
            knots = []

        else:
            knot_spacing = abs(knot_spacing)
            
            end_spacing = ((dispersion[-1] - dispersion[0]) % knot_spacing) /2.
            if knot_spacing/2. > end_spacing: end_spacing += knot_spacing/2.
                
            knots = np.arange(dispersion[0] + end_spacing, 
                dispersion[-1] - end_spacing + knot_spacing, 
                knot_spacing)

            if len(knots) > 0 and knots[-1] > dispersion[continuum_indices][-1]:
                knots = knots[:knots.searchsorted(dispersion[continuum_indices][-1])]
                
            if len(knots) > 0 and knots[0] < dispersion[continuum_indices][0]:
                knots = knots[knots.searchsorted(dispersion[continuum_indices][0]):]

        # TODO: Use inverse variance array when fitting polynomial/spline.
        for iteration in range(max_iterations):
            
            if 1 > continuum_indices.size:

                no_continuum = np.nan * np.ones_like(dispersion)
                failed_spectrum = self.__class__(dispersion=dispersion,
                    flux=no_continuum, ivar=no_continuum, metadata=self.metadata)

                if kwargs.get("full_output", False):
                    return (failed_spectrum, no_continuum, 0, dispersion.size - 1)

                return failed_spectrum

            splrep_disp = dispersion[continuum_indices]
            splrep_flux = self.flux[continuum_indices]
            splrep_weights = self.ivar[continuum_indices]**0.5

            median_weight = np.nanmedian(splrep_weights)

            # We need to add in additional points at the last minute here
            if additional_points is not None and len(additional_points) > 0:

                for point, flux, weight in additional_points:

                    # Get the index of the fit
                    insert_index = int(np.searchsorted(splrep_disp, point))
                    
                    # Insert the values
                    splrep_disp = np.insert(splrep_disp, insert_index, point)
                    splrep_flux = np.insert(splrep_flux, insert_index, flux)
                    splrep_weights = np.insert(splrep_weights, insert_index, 
                        median_weight * weight)

            if function == 'spline':
                if order > 5:
                    logger.warn("Splines can only have a maximum order of 5. "
                        "Limiting order value to 5.")
                    order = 5

                try:
                    tck = interpolate.splrep(splrep_disp, splrep_flux,
                        k=order, task=-1, t=knots, w=splrep_weights)

                except:
                    logger.exception("Exception in fitting continuum:")
                    continuum = np.nan * np.ones_like(dispersion)

                else:
                    continuum = interpolate.splev(dispersion, tck)

            elif function in ("poly", "polynomial"):

                coeffs = polyfit(splrep_disp, splrep_flux, order)

                popt, pcov = op.curve_fit(lambda x, *c: np.polyval(c, x), 
                    splrep_disp, splrep_flux, coeffs, 
                    sigma=self.ivar[continuum_indices], absolute_sigma=False)
                continuum = np.polyval(popt, dispersion)

            else:
                raise ValueError("Unknown function type: only spline or poly "\
                    "available ({} given)".format(function))
            
            difference = continuum - self.flux
            sigma_difference = difference \
                / np.std(difference[np.isfinite(self.flux)])

            # Clipping
            upper_exclude = np.where(sigma_difference > high_sigma_clip)[0]
            lower_exclude = np.where(sigma_difference < -low_sigma_clip)[0]
            
            exclude_indices = list(upper_exclude)
            exclude_indices.extend(lower_exclude)
            exclude_indices = np.array(exclude_indices)
            
            if len(exclude_indices) is 0: break
            
            exclusions.extend(exclude_indices)
            
            # Before excluding anything, we must check to see if there are regions
            # which we should never exclude
            if include is not None:
                exclude_indices \
                    = set(exclude_indices).difference(include_indices)
            
            # Remove regions that have been excluded
            continuum_indices = np.sort(list(set(continuum_indices).difference(
                exclude_indices)))
        
        # Snip the edges based on exclude regions
        if exclude is not None and len(exclude) > 0:

            # If there are exclusion regions that extend past the left/right,
            # then we will need to adjust left/right accordingly

            left = np.max([left, np.min(original_continuum_indices)])
            right = np.min([right, np.max(original_continuum_indices)])
        
        # Apply flux scaling
        continuum *= scale

        normalized_spectrum = self.__class__(
            dispersion=dispersion[left:right],
            flux=(self.flux/continuum)[left:right], 
            ivar=(continuum * self.ivar * continuum)[left:right],
            metadata=self.metadata)

        # Return a normalized spectrum.
        continuum[:left] = np.nan
        continuum[right:] = np.nan
        if kwargs.get("full_output", False):
            return (normalized_spectrum, continuum, left, right)
        return normalized_spectrum


def compute_dispersion(aperture, beam, dispersion_type, dispersion_start,
    mean_dispersion_delta, num_pixels, redshift, aperture_low, aperture_high,
    weight=1, offset=0, function_type=None, order=None, Pmin=None, Pmax=None,
    *coefficients):
    """
    Compute a dispersion mapping from a IRAF multi-spec description.

    :param aperture:
        The aperture number.

    :param beam:
        The beam number.

    :param dispersion_type:
        An integer representing the dispersion type:

        0: linear dispersion
        1: log-linear dispersion
        2: non-linear dispersion

    :param dispersion_start:
        The value of the dispersion at the first physical pixel.

    :param mean_dispersion_delta:
        The mean difference between dispersion pixels.

    :param num_pixels:
        The number of pixels.

    :param redshift:
        The redshift of the object. This is accounted for by adjusting the
        dispersion scale without rebinning:

        >> dispersion_adjusted = dispersion / (1 + redshift)

    :param aperture_low:
        The lower limit of the spatial axis used to compute the dispersion.

    :param aperture_high:
        The upper limit of the spatial axis used to compute the dispersion.

    :param weight: [optional]
        A multiplier to apply to all dispersion values.

    :param offset: [optional]
        A zero-point offset to be applied to all the dispersion values.

    :param function_type: [optional]
        An integer representing the function type to use when a non-linear 
        dispersion mapping (i.e. `dispersion_type = 2`) has been specified:

        1: Chebyshev polynomial
        2: Legendre polynomial
        3: Cubic spline
        4: Linear spline
        5: Pixel coordinate array
        6: Sampled coordinate array

    :param order: [optional]
        The order of the Legendre or Chebyshev function supplied.

    :param Pmin: [optional]
        The minimum pixel value, or lower limit of the range of physical pixel
        coordinates.

    :param Pmax: [optional]
        The maximum pixel value, or upper limit of the range of physical pixel
        coordinates.

    :param coefficients: [optional]
        The `order` number of coefficients that define the Legendre or Chebyshev
        polynomial functions.

    :returns:
        An array containing the computed dispersion values.
    """

    if dispersion_type in (0, 1):
        # Simple linear or logarithmic spacing
        dispersion = \
            dispersion_start + np.arange(num_pixels) * mean_dispersion_delta

        if dispersion_start == 1:
            dispersion = 10.**dispersion

    elif dispersion_type == 2:
        # Non-linear mapping.
        if function_type is None:
            raise ValueError("function type required for non-linear mapping")
        elif function_type not in range(1, 7):
            raise ValueError(
                "function type {0} not recognised".format(function_type))

        if function_type == 1:
            order = int(order)
            n = np.linspace(-1, 1, Pmax - Pmin + 1)
            temp = np.zeros((Pmax - Pmin + 1, order), dtype=float)
            temp[:, 0] = 1
            temp[:, 1] = n
            for i in range(2, order):
                temp[:, i] = 2 * n * temp[:, i-1] - temp[:, i-2]
            
            for i in range(0, order):
                temp[:, i] *= coefficients[i]

            dispersion = temp.sum(axis=1)


        elif function_type == 2:
            # Legendre polynomial.
            if None in (order, Pmin, Pmax, coefficients):
                raise TypeError("order, Pmin, Pmax and coefficients required "
                                "for a Chebyshev or Legendre polynomial")

            Pmean = (Pmax + Pmin)/2
            Pptp = Pmax - Pmin
            x = (np.arange(num_pixels) + 1 - Pmean)/(Pptp/2)
            p0 = np.ones(num_pixels)
            p1 = mean_dispersion_delta

            dispersion = coefficients[0] * p0 + coefficients[1] * p1
            for i in range(2, int(order)):
                if function_type == 1:
                    # Chebyshev
                    p2 = 2 * x * p1 - p0
                else:
                    # Legendre
                    p2 = ((2*i - 1)*x*p1 - (i - 1)*p0) / i

                dispersion += p2 * coefficients[i]
                p0, p1 = (p1, p2)

        elif function_type == 3:
            # Cubic spline.
            if None in (order, Pmin, Pmax, coefficients):
                raise TypeError("order, Pmin, Pmax and coefficients required "
                                "for a cubic spline mapping")
            s = (np.arange(num_pixels, dtype=float) + 1 - Pmin)/(Pmax - Pmin) \
              * order
            j = s.astype(int).clip(0, order - 1)
            a, b = (j + 1 - s, s - j)
            x = np.array([
                a**3,
                1 + 3*a*(1 + a*b),
                1 + 3*b*(1 + a*b),
                b**3])
            dispersion = np.dot(np.array(coefficients), x.T)

        else:
            raise NotImplementedError("function type not implemented yet")

    else:
        raise ValueError(
            "dispersion type {0} not recognised".format(dispersion_type))

    # Apply redshift correction.
    dispersion = weight * (dispersion + offset) / (1 + redshift)
    return dispersion


def linear_common_dispersion_map(spectra, full_output=True):
    """
    Produce a common dispersion mapping for (potentially overlapping) spectra
    using the *smallest* dispersion difference as a linear step
    (requiring a lot of interpolation when determining flux). 
    Adapted from the old SMH specutils
    
    :param spectra:
        A list of spectra to produce the mapping for.

    :param full_output: [optional]
        Optinally return the indices, and the sorted spectra.

    :returns:
        An array of common dispersion values. If `full_output` is set to `True`,
        then a three-length tuple will be returned, containing the common
        dispersion pixels, the common dispersion map indices for each spectrum,
        and a list of the sorted spectra.
    """

    # Ensure that our spectra go from blue to red
    wl_starts = []
    wl_ends = []
    min_disp_step = 999
    for spectrum in spectra:
        wl_starts.append(spectrum.disp[0])
        wl_ends.append(spectrum.disp[-1])

        if np.min(np.diff(spectrum.disp)) < min_disp_step:
            min_disp_step = np.min(np.diff(spectrum.disp))
    
    sorted_indices = np.argsort(wl_starts)
    
    # Let's generate our new dispersion map
    new_disp = np.arange(spectra[sorted_indices[0]].disp[0], spectra[sorted_indices[-1]].disp[-1], min_disp_step)

    if full_output:
        indices = [common.searchsorted(s.dispersion) for s in spectra]
        return (common, indices, spectra)

def common_dispersion_map(spectra, full_output=True):
    """
    Produce a common dispersion mapping for (potentially overlapping) spectra
    and minimize the number of resamples required. Pixel bin edges are
    preferred from bluer to redder wavelengths.

    :param spectra:
        A list of spectra to produce the mapping for.

    :param full_output: [optional]
        Optinally return the indices, and the sorted spectra.

    :returns:
        An array of common dispersion values. If `full_output` is set to `True`,
        then a three-length tuple will be returned, containing the common
        dispersion pixels, the common dispersion map indices for each spectrum,
        and a list of the sorted spectra.
    """

    # Make spectra blue to right.
    spectra = sorted(spectra, key=lambda s: s.dispersion[0])

    common = []
    discard_bluest_pixels = None
    for i, blue_spectrum in enumerate(spectra[:-1]):
        red_spectrum = spectra[i + 1]

        # Do they overlap?
        if blue_spectrum.dispersion[-1] >= red_spectrum.dispersion[0] \
        and red_spectrum.dispersion[-1] >= blue_spectrum.dispersion[0]:
            
            # Take the "entire" blue spectrum then discard some blue pixels from
            # the red spectrum.
            common.extend(blue_spectrum.dispersion[discard_bluest_pixels:])
            discard_bluest_pixels = red_spectrum.dispersion.searchsorted(
                blue_spectrum.dispersion[-1])

        else:
            # Can just extend the existing map, modulo the first N-ish pixels.
            common.extend(blue_spectrum.dispersion[discard_bluest_pixels:])
            discard_bluest_pixels = None

    # For the last spectrum.
    if len(spectra) > 1:
        common.extend(red_spectrum.dispersion[discard_bluest_pixels:])

    else:
        common = spectra[0].dispersion.copy()

    # Ensure that we have sorted, unique values from blue to red.
    common = np.unique(common)

    assert np.all(np.diff(common) > 0), \
        "Spectra must be contiguous from blue to red"

    if full_output:
        indices = [common.searchsorted(s.dispersion) for s in spectra]
        return (common, indices, spectra)

    return common

def stitch(spectra, linearize_dispersion = False):
    """
    Stitch spectra together, some of which may have overlapping dispersion
    ranges. This is a crude (knowingly incorrect) approximation: we interpolate
    fluxes without ensuring total conservation.

    :param spectra:
        A list of potentially overlapping spectra.
    """

    # Create common mapping.
    N = len(spectra)
    if linearize_dispersion:
        min_disp, max_disp = np.inf, -np.inf
        min_disp_step = 999
        for spectrum in spectra:
            min_disp_step = min(min_disp_step, np.min(np.diff(spectrum.dispersion)))
            min_disp = min(min_disp, np.min(spectrum.dispersion))
            max_disp = max(max_disp, np.max(spectrum.dispersion))
        linear_dispersion = np.arange(min_disp, max_disp+min_disp_step, min_disp_step)
    else:
        dispersion, indices, spectra = common_dispersion_map(spectra, True)
    common_flux = np.zeros((N, dispersion.size))
    common_ivar = np.zeros_like(common_flux)

    for i, (j, spectrum) in enumerate(zip(indices, spectra)):
        common_flux[i, j] = np.interp(
            dispersion[j], spectrum.dispersion, spectrum.flux,
            left=0, right=0)
        common_ivar[i, j] = spectrum.ivar

    finite = np.isfinite(common_flux * common_ivar)
    common_flux[~finite] = 0
    common_ivar[~finite] = 0

    numerator = np.sum(common_flux * common_ivar, axis=0)
    denominator = np.sum(common_ivar, axis=0)

    flux, ivar = (numerator/denominator, denominator)
    
    if linear_dispersion:
        new_flux = np.interp(linear_dispersion, dispersion, flux, left=0, right=0)
        new_ivar = np.interp(linear_dispersion, dispersion, ivar, left=0, right=0)
        return Spectrum(linear_dispersion, new_flux, new_ivar)

    # Create a spectrum with no header provenance.
    return Spectrum1D(dispersion, flux, ivar)
    
<|MERGE_RESOLUTION|>--- conflicted
+++ resolved
@@ -394,26 +394,6 @@
             cdelt1 = np.mean(np.diff(self.dispersion))
             naxis1 = len(self.dispersion)
             
-<<<<<<< HEAD
-            hdu = fits.PrimaryHDU(np.array(self.flux))
-
-            #headers = self.headers.copy()
-            headers = {}
-            headers.update({
-                'CRVAL1': crval1,
-                'CRPIX1': crpix1,
-                'CDELT1': cdelt1,
-                'NAXIS1': len(self.dispersion)
-            })
-            
-            for key, value in headers.iteritems():
-                try:
-                    hdu.header[key] = value
-                except ValueError:
-                    #logger.warn("Could not save header key/value combination: %s = %s" % (key, value, ))
-                    print("Could not save header key/value combination: %s = %s".format(key, value))
-            hdu.writeto(filename, output_verify=output_verify, clobber=clobber)
-=======
             linear_dispersion = crval1 + (np.arange(naxis1) - crpix1) * cdelt1
 
             ## Check for linear dispersion map
@@ -454,7 +434,6 @@
                 hdu = fits.BinTableHDU.from_columns(coldefs)
                 hdu.header.update(headers)
                 hdu.writeto(filename, output_verify=output_verify, clobber=clobber)
->>>>>>> 727cd65b
 
                 return
 

--- conflicted
+++ resolved
@@ -385,11 +385,7 @@
         
         if not filename.endswith('fits'):
             a = np.array([self.dispersion, self.flux, self.ivar]).T
-<<<<<<< HEAD
-            np.savetxt(filename, a, fmt="%0.4f".encode('ascii'))
-=======
             np.savetxt(filename, a, fmt="%.4e".encode('ascii'))
->>>>>>> d740afae
             return
         
         else:

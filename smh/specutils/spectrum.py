#!/usr/bin/env python
# -*- coding: utf-8 -*-

""" An object for dealing with one-dimensional spectra. """

from __future__ import (division, print_function, absolute_import,
                        unicode_literals)

__all__ = ["Spectrum1D", "stitch", "coadd"]

import logging
import numpy as np
import os
import re
from collections import OrderedDict
from hashlib import md5

from astropy.io import fits
from scipy import interpolate, ndimage, polyfit, poly1d, optimize as op

logger = logging.getLogger(__name__)

class Spectrum1D(object):
    """ A one-dimensional spectrum. """

    def __init__(self, dispersion, flux, ivar, metadata=None):
        """
        Initialie a `Spectrum1D` object with the given dispersion, flux and
        inverse variance arrays.

        :param dispersion:
            An array containing the dispersion values for every pixel.

        :param flux:
            An array containing flux values for all pixels.

        :param ivar:
            An array containing the inverse variances for the flux values in all
            pixels.

        :param metadata: [optional]
            A dictionary containing metadata for this spectrum.
        """

        dispersion = np.array(dispersion)
        flux = np.array(flux)
        ivar = np.array(ivar)

        if max([len(_.shape) for _ in (dispersion, flux, ivar)]) > 1:
            raise ValueError(
                "dispersion, flux and ivar must be one dimensional arrays")
        
        if flux.size != dispersion.size:
            raise ValueError(
                "dispersion and flux arrays must have the same "
                "size ({0} != {1})".format(dispersion.size, flux.size, ))

        if ivar.size != dispersion.size:
            raise ValueError(
                "dispersion and ivar arrays must have the same "
                "size ({0} != {1})".format(dispersion.size, ivar.size, ))

        self.metadata = metadata or {}

        # Don't allow orders to be back-to-front.
        if np.all(np.diff(dispersion) < 0):
            dispersion = dispersion[::-1]
            flux = flux[::-1]
            ivar = ivar[::-1]

        # HACK so that *something* can be done with spectra when there is no
        # inverse variance array.
        if not np.any(np.isfinite(ivar)) or np.nanmax(ivar) == 0:
            ivar = np.ones_like(flux) * 1.0/np.nanmean(flux)

        self._dispersion = dispersion
        self._flux = flux
        self._ivar = ivar

        return None
    

    @property
    def dispersion(self):
        """ Return the dispersion points for all pixels. """
        return self._dispersion


    @property
    def flux(self):
        """ Return the flux for all pixels. """
        return self._flux


    @property
    def ivar(self):
        """ Return the inverse variance of the flux for all pixels. """
        return self._ivar


    @classmethod
    def read(cls, path, **kwargs):
        """
        Create a Spectrum1D class from a path on disk.

        :param path:
            The path of the filename to load.
        """

        if not os.path.exists(path):
            raise IOError("filename '{}' does not exist".format(path))

        # Try multi-spec first since this is currently the most common use case.
        methods = (
            cls.read_fits_multispec,
            cls.read_fits_spectrum1d,
            cls.read_ascii_spectrum1d,
<<<<<<< HEAD
            cls.read_multispec
=======
            cls.read_ascii_spectrum1d_noivar
>>>>>>> 12eec106
        )

        for method in methods:
            try:
                dispersion, flux, ivar, metadata = method(path, **kwargs)

            except:
                continue

            else:
                orders = [cls(dispersion=d, flux=f, ivar=i, metadata=metadata) \
                    for d, f, i in zip(dispersion, flux, ivar)]
                break
        else:
            raise ValueError("cannot read spectrum from path {}".format(path))

        # If it's a single order, just return that instead of a 1-length list.
        orders = orders if len(orders) > 1 else orders[0]
        return orders


    @classmethod
    def read_multispec(cls, fname, full_output=False):
        """
        There are some files that are not reduced with Dan Kelson's pipeline.
        So we have to read those manually and define ivar
        """
        print("READ MULTISPEC DWARF CANNON")
        # Hardcoded file with old CarPy format: 5 bands instead of 7
        if "hd13979red_multi_200311ibt" in fname:
            WAT_LENGTH=67
        else:
            WAT_LENGTH=68
        
        try:
            orders = cls.read(fname, WAT_LENGTH=WAT_LENGTH)
            code = 1
        except:
            print("OLD FORMAT STARTING")
            # This is the old format: (Norders x Npix) with no noise spec...
            with fits.open(fname) as hdulist:
                assert len(hdulist)==1, len(hdulist)
                header = hdulist[0].header
                data = hdulist[0].data
                # orders x pixels
                assert len(data.shape)==2, data.shape
                
                metadata = OrderedDict()
                for k, v in header.items():
                    if k in metadata:
                        metadata[k] += v
                    else:
                        metadata[k] = v

            ## Compute dispersion
            assert metadata["CTYPE1"].upper().startswith("MULTISPE") \
                or metadata["WAT0_001"].lower() == "system=multispec"

            # Join the WAT keywords for dispersion mapping.
            i, concatenated_wat, key_fmt = (1, str(""), "WAT2_{0:03d}")
            while key_fmt.format(i) in metadata:
                value = metadata[key_fmt.format(i)]
                concatenated_wat += value + (" "  * (68 - len(value)))
                i += 1

            # Split the concatenated header into individual orders.
            order_mapping = np.array([map(float, each.rstrip('" ').split()) \
                for each in re.split('spec[0-9]+ ?= ?"', concatenated_wat)[1:]])
            print(order_mapping)
            dispersion = np.array(
                [compute_dispersion(*mapping) for 
                 mapping in order_mapping])
            
            ## Compute flux
            flux = data
            flux[0 > flux] = np.nan
            
            ## Compute ivar assuming Poisson noise
            ivar = 1./flux
            
        return (dispersion, flux, ivar, metadata)

    @classmethod
    def read_fits_multispec(cls, path, flux_ext=None, ivar_ext=None,
                            WAT_LENGTH=68, override_bad=False, **kwargs):
        """
        Create multiple Spectrum1D classes from a multi-spec file on disk.

        :param path:
            The path of the multi-spec filename to load.

        :param flux_ext: [optional]
            The zero-indexed extension number containing flux values.

        :param ivar_ext: [optional]
            The zero-indexed extension number containing the inverse variance of
            the flux values.

        :param WAT_LENGTH: [optional]
            The multispec format fits uses 68, but some files are broken
        """

        image = fits.open(path)

        # Merge headers into a metadata dictionary.
        metadata = OrderedDict()
        for key, value in image[0].header.items():

            # NOTE: In the old SMH we did a try-except block to string-ify and
            #       JSON-dump the header values, and if they could not be
            #       forced to a string we didn't keep that header.

            #       I can't remember what types caused that problem, but it was
            #       to prevent SMH being unable to save a session.
            
            #       Since we are pickling now, that shouldn't be a problem
            #       anymore, but this note is here to speed up debugging in case
            #       that issue returns.

            if key in metadata:
                metadata[key] += value
            else:
                metadata[key] = value

        metadata["smh_read_path"] = path

        flux = image[0].data

        assert metadata["CTYPE1"].upper().startswith("MULTISPE") \
            or metadata["WAT0_001"].lower() == "system=multispec"

        # Join the WAT keywords for dispersion mapping.
        i, concatenated_wat, key_fmt = (1, str(""), "WAT2_{0:03d}")
        while key_fmt.format(i) in metadata:
            # .ljust(68, " ") had str/unicode issues across Python 2/3
            value = metadata[key_fmt.format(i)]
            concatenated_wat += value + (" "  * (WAT_LENGTH - len(value)))
            i += 1

        # Split the concatenated header into individual orders.
        order_mapping = np.array([map(float, each.rstrip('" ').split()) \
                for each in re.split('spec[0-9]+ ?= ?"', concatenated_wat)[1:]])

        # Parse the order mapping into dispersion values.
        # Do it this way to ensure ragged arrays work
        num_pixels, num_orders = metadata["NAXIS1"], metadata["NAXIS2"]
        dispersion = np.zeros((num_orders, num_pixels), dtype=np.float) + np.nan
        for j in range(num_orders):
            _dispersion = compute_dispersion(*order_mapping[j])
            dispersion[j,0:len(_dispersion)] = _dispersion
        #dispersion = np.array(
        #    [compute_dispersion(*mapping) for mapping in order_mapping])

        # Get the flux and inverse variance arrays.
        # NOTE: Most multi-spec data previously used with SMH have been from
        #       Magellan/MIKE, and reduced with CarPy.
        md5_hash = md5(";".join([v for k, v in metadata.items() \
            if k.startswith("BANDID")])).hexdigest()
        is_carpy_mike_product = (md5_hash == "0da149208a3c8ba608226544605ed600")
        is_carpy_mike_product_old = (md5_hash == "e802331006006930ee0e60c7fbc66cec")
        is_carpy_mage_product = (md5_hash == "6b2c2ec1c4e1b122ccab15eb9bd305bc")
        is_apo_product = (image[0].header.get("OBSERVAT", None) == "APO")

        if is_carpy_mike_product or is_carpy_mage_product or is_carpy_mike_product_old:
            # CarPy gives a 'noise' spectrum, which we must convert to an
            # inverse variance array
            flux_ext = flux_ext or 1
            noise_ext = ivar_ext or 2

            logger.info(
                "Recognized CarPy product. Using zero-indexed flux/noise "
                "extensions (bands) {}/{}".format(flux_ext, noise_ext))

            flux = image[0].data[flux_ext]
            ivar = image[0].data[noise_ext]**(-2)

        elif is_apo_product:
            flux_ext = flux_ext or 0
            noise_ext = ivar_ext or -1

            logger.info(
                "Recognized APO product. Using zero-indexed flux/noise "
                "extensions (bands) {}/{}".format(flux_ext, noise_ext))

            flux = image[0].data[flux_ext]
            ivar = image[0].data[noise_ext]**(-2)

        else:
            ivar = np.full_like(flux, np.nan)
            logger.info("could not identify flux and ivar extensions "
                        "(using nan for ivar)")
            # It turns out this can mess you up badly so it's better to
            # just throw the error.
            if not override_bad:
                raise NotImplementedError

        dispersion = np.atleast_2d(dispersion)
        flux = np.atleast_2d(flux)
        ivar = np.atleast_2d(ivar)

        # Ensure dispersion maps from blue to red direction.
        if np.min(dispersion[0]) > np.min(dispersion[-1]):

            dispersion = dispersion[::-1]
            if len(flux.shape) > 2:
                flux = flux[:, ::-1]
                ivar = ivar[:, ::-1]
            else:
                flux = flux[::-1]
                ivar = ivar[::-1]

        # Do something sensible regarding zero or negative fluxes.
        ivar[0 >= flux] = 0.000000000001
        #flux[0 >= flux] = np.nan

        # turn into list of arrays if it's ragged
        if np.any(np.isnan(dispersion)):
            newdispersion = []
            newflux = []
            newivar = []
            for j in range(num_orders):
                d = dispersion[j,:]
                ii = np.isfinite(d)
                newdispersion.append(dispersion[j,ii])
                newflux.append(flux[j,ii])
                newivar.append(ivar[j,ii])
            dispersion = newdispersion
            flux = newflux
            ivar = newivar

        return (dispersion, flux, ivar, metadata)


    @classmethod
    def read_fits_spectrum1d(cls, path, **kwargs):
        """
        Read Spectrum1D data from a binary FITS file.

        :param path:
            The path of the FITS filename to read.
        """

        image = fits.open(path)

        # Merge headers into a metadata dictionary.
        metadata = OrderedDict()
        for key, value in image[0].header.items():
            if key in metadata:
                metadata[key] += value
            else:
                metadata[key] = value
        metadata["smh_read_path"] = path

        # Find the first HDU with data in it.
        for hdu_index, hdu in enumerate(image):
            if hdu.data is not None: break

        ctype1 = image[0].header.get("CTYPE1", None)

        if len(image) == 2 and hdu_index == 1:

            dispersion_keys = ("dispersion", "disp", "WAVELENGTH[COORD]")
            for key in dispersion_keys:
                try:
                    dispersion = image[hdu_index].data[key]

                except KeyError:
                    continue

                else:
                    break

            else:
                raise KeyError("could not find any dispersion key: {}".format(
                    ", ".join(dispersion_keys)))

            flux_keys = ("flux", "SPECTRUM[FLUX]")
            for key in flux_keys:
                try:
                    flux = image[hdu_index].data[key]
                except KeyError:
                    continue
                else:
                    break
            else:
                raise KeyError("could not find any flux key: {}".format(
                    ", ".join(flux_keys)))

            # Try ivar, then error, then variance.
            try:
                ivar = image[hdu_index].data["ivar"]
            except KeyError:
                try:
                    errs = image[hdu_index].data["SPECTRUM[SIGMA]"]
                    ivar = 1.0/errs**2.
                except KeyError:
                    variance = image[hdu_index].data["variance"]
                    ivar = 1.0/variance

        else:
            # Build a simple linear dispersion map from the headers.
            # See http://iraf.net/irafdocs/specwcs.php
            crval = image[0].header["CRVAL1"]
            naxis = image[0].header["NAXIS1"]
            crpix = image[0].header.get("CRPIX1", 1)
            cdelt = image[0].header["CDELT1"]
            ltv = image[0].header.get("LTV1", 0)

            # + 1 presumably because fits is 1-indexed instead of 0-indexed
            dispersion = \
                crval + (np.arange(naxis) + 1 - crpix) * cdelt - ltv * cdelt

            flux = image[0].data
            if len(image) == 1:
                ivar = np.ones_like(flux)*1e+5 # HACK S/N ~300 just for training/verification purposes
            else:
                ivar = image[1].data

        dispersion = np.atleast_2d(dispersion)
        flux = np.atleast_2d(flux)
        ivar = np.atleast_2d(ivar)

        return (dispersion, flux, ivar, metadata)


    @classmethod
    def read_ascii_spectrum1d(cls, path, **kwargs):
        """
        Read Spectrum1D data from an ASCII-formatted file on disk.

        :param path:
            The path of the ASCII filename to read.
        """

        kwds = kwargs.copy()
        kwds.update({
            "unpack": True
        })
        kwds.setdefault("usecols", (0, 1, 2))

        if len(kwds["usecols"])==3:
            try:
                dispersion, flux, ivar = np.loadtxt(path, **kwds)
            except:
                # Try by ignoring the first row.
                kwds.setdefault("skiprows", 1)
                dispersion, flux, ivar = np.loadtxt(path, **kwds)
        elif len(kwds["usecols"])==2:
            try:
                dispersion, flux = np.loadtxt(path, **kwds)
            except:
                # Try by ignoring the first row.
                kwds.setdefault("skiprows", 1)
                dispersion, flux = np.loadtxt(path, **kwds)
            
            ivar = np.ones_like(flux)*1e+5 # HACK S/N ~300 just for training/verification purposes

        dispersion = np.atleast_2d(dispersion)
        flux = np.atleast_2d(flux)
        ivar = np.atleast_2d(ivar)
        metadata = { "smh_read_path": path }
        
        return (dispersion, flux, ivar, metadata)


    @classmethod
    def read_ascii_spectrum1d_noivar(cls, path, **kwargs):
        """
        Read Spectrum1D data from an ASCII-formatted file on disk.

        :param path:
            The path of the ASCII filename to read.
        """

        kwds = kwargs.copy()
        kwds["usecols"] = (0,1)

        return cls.read_ascii_spectrum1d(path, **kwds)


    def write(self, filename, clobber=True, output_verify="warn"):
        """ Write spectrum to disk. """

        if os.path.exists(filename) and not clobber:
            raise IOError("Filename '%s' already exists and we have been asked not to clobber it." % (filename, ))
        
        if not filename.endswith('fits'):
            a = np.array([self.dispersion, self.flux, self.ivar]).T
            np.savetxt(filename, a, fmt="%.4f".encode('ascii'))
            return
        
        else:

            crpix1, crval1 = 1, self.dispersion.min()
            cdelt1 = np.mean(np.diff(self.dispersion))
            naxis1 = len(self.dispersion)
            
            linear_dispersion = crval1 + (np.arange(naxis1) + 1 - crpix1) * cdelt1

            ## Check for linear dispersion map
            maxdiff = np.max(np.abs(linear_dispersion - self.dispersion))
            if maxdiff > 1e-3:
                ## TODO Come up with something better...
                ## Frustratingly, it seems like there's no easy way to make an IRAF splot-compatible
                ## way of storing the dispersion data for an arbitrary dispersion sampling.
                ## The standard way of doing it requires putting every dispersion point in the
                ## WAT2_xxx header.
                
                ## So just implemented it as a binary table with names according to 
                ## http://iraf.noao.edu/projects/spectroscopy/formats/sptable.html
                ## It doesn't work because I have not put in WCS headers, but I do not know
                ## how to tell it to look for those.
                
                ## I think some of these links below may provide a better solution though
                ## http://iraf.noao.edu/projects/spectroscopy/formats/onedspec.html
                ## http://www.cv.nrao.edu/fits/
                ## http://stsdas.stsci.edu/cgi-bin/gethelp.cgi?specwcs
                
                ## python 2(?) hack needs the b prefix
                ## https://github.com/numpy/numpy/issues/2407
                
                headers = {}

                dispcol = fits.Column(name=b"WAVELENGTH[COORD]",
                                      format="D",
                                      array=self.dispersion)
                fluxcol = fits.Column(name=b"SPECTRUM[FLUX]",
                                      format="D",
                                      array=self.flux)
                errscol = fits.Column(name=b"SPECTRUM[SIGMA]",
                                      format="D",
                                      array=(self.ivar)**-0.5)
                
                coldefs = fits.ColDefs([dispcol, fluxcol, errscol])
                hdu = fits.BinTableHDU.from_columns(coldefs)
                hdu.header.update(headers)
                hdu.writeto(filename, output_verify=output_verify, clobber=clobber)

                return

            else:
                # We have a linear dispersion!
                hdu = fits.PrimaryHDU(np.array(self.flux))
                hdu2 = fits.ImageHDU(np.array(self.ivar))
    
                #headers = self.headers.copy()
                headers = {}
                headers.update({
                    'CTYPE1': 'LINEAR  ',
                    'CRVAL1': crval1,
                    'CRPIX1': crpix1,
                    'CDELT1': cdelt1
                })
                
                for key, value in headers.iteritems():
                    try:
                        hdu.header[key] = value
                    except ValueError:
                        #logger.warn("Could not save header key/value combination: %s = %s" % (key, value, ))
                        print("Could not save header key/value combination: %s = %s".format(key, value))
                hdulist = fits.HDUList([hdu,hdu2])
                hdulist.writeto(filename, output_verify=output_verify, clobber=clobber)
                return

    def redshift(self, v=None, z=None, reinterpolate=False):
        """
        Redshift the spectrum.

        :param v:
            The velocity in km/s.

        :param z:
            A redshift.
            
        :param reinterpolate:
            If True, interpolates result onto original dispersion
        """

        if (v is None and z is None) or (v is not None and z is not None):
            raise ValueError("either v or z must be given, but not both")

        if reinterpolate:
            olddisp = self._dispersion.copy()

        z = z or v/299792458e-3
        self._dispersion *= 1 + z
        
        if reinterpolate:
            newflux = np.interp(olddisp, self._dispersion, self._flux)
            self._dispersion = olddisp
            self._flux = newflux
        return True


    # State functionality for serialization.
    def __getstate__(self):
        """ Return the spectrum state. """
        return (self.dispersion, self.flux, self.ivar, self.metadata)


    def __setstate__(self, state):
        """
        Set the state of the spectrum.

        :param state:
            A four-length tuple containing the dispersion array, flux array, the
            inverse variance of the fluxes, and a metadata dictionary.
        """
        
        dispersion, flux, ivar, metadata = state
        self._dispersion = dispersion
        self._flux = flux
        self._ivar = ivar
        self.metadata = metadata
        return None


    def copy(self):
        """
        Create a copy of the spectrum.
        """
        return self.__class__(
            dispersion=self.dispersion.copy(),
            flux=self.flux.copy(), ivar=self.ivar.copy(),
            metadata=self.metadata.copy())


    def gaussian_smooth(self, fwhm, **kwargs):
        
        profile_sigma = fwhm / (2 * (2*np.log(2))**0.5)
        
        # The requested FWHM is in Angstroms, but the dispersion between each
        # pixel is likely less than an Angstrom, so we must calculate the true
        # smoothing value
        
        true_profile_sigma = profile_sigma / np.median(np.diff(self.dispersion))
        smoothed_flux = ndimage.gaussian_filter1d(self.flux, true_profile_sigma, **kwargs)
        
        # TODO modify ivar based on smoothing?
        return self.__class__(self.dispersion, smoothed_flux, self.ivar.copy(), metadata=self.metadata.copy())
        
    
    def linterpolate(self, new_dispersion):
        """ Straight up linear interpolation of flux and ivar onto a new dispersion """
        new_flux = np.interp(new_dispersion, self.dispersion, self.flux, left=0, right=0)
        new_ivar = np.interp(new_dispersion, self.dispersion, self.ivar, left=0, right=0)
        return self.__class__(new_dispersion, new_flux, new_ivar, metadata=self.metadata.copy())
        

    def smooth(self, window_len=11, window='hanning'):
        """Smooth the data using a window with requested size.
        
        This method is based on the convolution of a scaled window with the signal.
        The signal is prepared by introducing reflected copies of the signal 
        (with the window size) in both ends so that transient parts are minimized
        in the begining and end part of the output signal.
        
        input:
            window_len: the dimension of the smoothing window; should be an odd integer
            window: the type of window from 'flat', 'hanning', 'hamming', 'bartlett', 'blackman'
                flat window will produce a moving average smoothing.

        output:
            the smoothed spectra
            
        example:

        (This function from Heather Jacobson)
        TODO: the window parameter could be the window itself if an array instead of a string
        NOTE: length(output) != length(input), to correct this: return y[(window_len/2-1):-(window_len/2)] instead of just y.
        """

        if self.flux.size < window_len:
            raise ValueError("input vector must be bigger than the window size")

        if window_len<3:
            return self

        available = ['flat', 'hanning', 'hamming', 'bartlett', 'blackman']
        if window not in available:
            raise ValueError("window is one of {}".format(", ".join(available)))


        s = np.r_[self.flux[window_len-1:0:-1], self.flux, self.flux[-1:-window_len:-1]]
        
        if window == 'flat': #moving average
            w = np.ones(window_len, 'd')

        else:
            w = eval('np.' + window + '(window_len)', {'__builtins__': None})

        smoothed_flux = np.convolve(w/w.sum(), s,mode='valid')
        smoothed_flux = smoothed_flux[(window_len/2-1):-(window_len/2)]

        return self.__class__(self.disp, smoothed_flux, headers=self.headers)
    


    def fit_continuum(self, knot_spacing=200, low_sigma_clip=1.0, \
        high_sigma_clip=0.2, max_iterations=3, order=3, exclude=None, \
        include=None, additional_points=None, function='spline', scale=1.0,
        **kwargs):
        """
        Fits the continuum for a given `Spectrum1D` spectrum.
        
        Parameters
        ----
        knot_spacing : float or None, optional
            The knot spacing for the continuum spline function in Angstroms. Optional.
            If not provided then the knot spacing will be determined automatically.
        
        sigma_clip : a tuple of two floats, optional
            This is the lower and upper sigma clipping level respectively. Optional.
            
        max_iterations : int, optional
            Maximum number of spline-fitting operations.
            
        order : int, optional
            The order of the spline function to fit.
            
        exclude : list of tuple-types containing floats, optional
            A list of wavelength regions to always exclude when determining the
            continuum. Example:
            
            >> exclude = [
            >>    (3890.0, 4110.0),
            >>    (4310.0, 4340.0)
            >>  ]
            
            In the example above the regions between 3890 A and 4110 A, as well as
            4310 A to 4340 A will always be excluded when determining the continuum
            regions.

        function: only 'spline' or 'poly'

        scale : float
            A scaling factor to apply to the normalised flux levels.
            
        include : list of tuple-types containing floats, optional
            A list of wavelength regions to always include when determining the
            continuum.

        :param rv:
            A radial velocity correction (in km/s) to apply to the spectrum.
        """

        dispersion = self.dispersion.copy()

        exclusions = []
        continuum_indices = range(len(self.flux))

        # Snip left and right
        finite_positive_flux = np.isfinite(self.flux) * self.flux > 0

        if np.sum(finite_positive_flux) == 0:
            # No valid continuum points, return nans
            no_continuum = np.nan * np.ones_like(dispersion)
            failed_spectrum = self.__class__(dispersion=dispersion,
                flux=no_continuum, ivar=no_continuum, metadata=self.metadata)

            if kwargs.get("full_output", False):
                return (failed_spectrum, no_continuum, 0, dispersion.size - 1)
            return failed_spectrum

        function = str(function).lower()
        left = np.where(finite_positive_flux)[0][0]
        right = np.where(finite_positive_flux)[0][-1]

        # See if there are any regions we need to exclude
        if exclude is not None and len(exclude) > 0:
            exclude_indices = []
            
            if isinstance(exclude[0], float) and len(exclude) == 2:
                # Only two floats given, so we only have one region to exclude
                exclude_indices.extend(range(*np.searchsorted(dispersion, exclude)))
                
            else:
                # Multiple regions provided
                for exclude_region in exclude:
                    exclude_indices.extend(
                        range(*np.searchsorted(dispersion, exclude_region)))
        
            continuum_indices = np.sort(list(set(continuum_indices).difference(
                np.sort(exclude_indices))))
            
        # See if there are any regions we should always include
        if include is not None and len(include) > 0:
            include_indices = []
            
            if isinstance(include[0], float) and len(include) == 2:
                # Only two floats given, so we can only have one region to include
                include_indices.extend(range(*np.searchsorted(dispersion, include)))
                
            else:
                # Multiple regions provided
                for include_region in include:
                    include_indices.extend(range(*np.searchsorted(
                        dispersion, include_region)))
        
        # We should exclude non-finite values from the fit.
        non_finite_indices = np.where(~np.isfinite(self.flux * self.ivar))[0]
        continuum_indices = np.sort(list(set(continuum_indices).difference(
            non_finite_indices)))

        # We should also exclude zero or negative flux points from the fit
        zero_flux_indices = np.where(0 >= self.flux)[0]
        continuum_indices = np.sort(list(set(continuum_indices).difference(
            zero_flux_indices)))

        if 1 > continuum_indices.size:
            no_continuum = np.nan * np.ones_like(dispersion)
            failed_spectrum = self.__class__(dispersion=dispersion,
                flux=no_continuum, ivar=no_continuum, metadata=self.metadata)

            if kwargs.get("full_output", False):
                return (failed_spectrum, no_continuum, 0, dispersion.size - 1)

            return failed_spectrum        

        original_continuum_indices = continuum_indices.copy()

        if knot_spacing is None or knot_spacing == 0:
            knots = []

        else:
            knot_spacing = abs(knot_spacing)
            
            end_spacing = ((dispersion[-1] - dispersion[0]) % knot_spacing) /2.
            if knot_spacing/2. > end_spacing: end_spacing += knot_spacing/2.
                
            knots = np.arange(dispersion[0] + end_spacing, 
                dispersion[-1] - end_spacing + knot_spacing, 
                knot_spacing)

            if len(knots) > 0 and knots[-1] > dispersion[continuum_indices][-1]:
                knots = knots[:knots.searchsorted(dispersion[continuum_indices][-1])]
                
            if len(knots) > 0 and knots[0] < dispersion[continuum_indices][0]:
                knots = knots[knots.searchsorted(dispersion[continuum_indices][0]):]

        # TODO: Use inverse variance array when fitting polynomial/spline.
        for iteration in range(max_iterations):
            
            if 1 > continuum_indices.size:

                no_continuum = np.nan * np.ones_like(dispersion)
                failed_spectrum = self.__class__(dispersion=dispersion,
                    flux=no_continuum, ivar=no_continuum, metadata=self.metadata)

                if kwargs.get("full_output", False):
                    return (failed_spectrum, no_continuum, 0, dispersion.size - 1)

                return failed_spectrum

            splrep_disp = dispersion[continuum_indices]
            splrep_flux = self.flux[continuum_indices]
            splrep_weights = self.ivar[continuum_indices]

            median_weight = np.nanmedian(splrep_weights)

            # We need to add in additional points at the last minute here
            if additional_points is not None and len(additional_points) > 0:

                for point, flux, weight in additional_points:

                    # Get the index of the fit
                    insert_index = int(np.searchsorted(splrep_disp, point))
                    
                    # Insert the values
                    splrep_disp = np.insert(splrep_disp, insert_index, point)
                    splrep_flux = np.insert(splrep_flux, insert_index, flux)
                    splrep_weights = np.insert(splrep_weights, insert_index, 
                        median_weight * weight)

            if function == 'spline':
                if order > 5:
                    logger.warn("Splines can only have a maximum order of 5. "
                        "Limiting order value to 5.")
                    order = 5

                try:
                    tck = interpolate.splrep(splrep_disp, splrep_flux,
                        k=order, task=-1, t=knots, w=splrep_weights)

                except:
                    logger.exception("Exception in fitting continuum:")
                    continuum = np.nan * np.ones_like(dispersion)

                else:
                    continuum = interpolate.splev(dispersion, tck)

            elif function in ("poly", "polynomial"):

                coeffs = polyfit(splrep_disp, splrep_flux, order)

                popt, pcov = op.curve_fit(lambda x, *c: np.polyval(c, x), 
                    splrep_disp, splrep_flux, coeffs, 
                    sigma=self.ivar[continuum_indices], absolute_sigma=False)
                continuum = np.polyval(popt, dispersion)

            elif function in ("leg", "legendre"):
                
                coeffs = np.polynomial.legendre.legfit(splrep_disp, splrep_flux, order,
                                                       w=splrep_weights)
                
                popt, pcov = op.curve_fit(lambda x, *c: np.polynomial.legendre.legval(x, c), 
                    splrep_disp, splrep_flux, coeffs, 
                    sigma=self.ivar[continuum_indices], absolute_sigma=False)
                continuum = np.polynomial.legendre.legval(dispersion, popt)


            elif function in ("cheb", "chebyshev"):
                
                coeffs = np.polynomial.chebyshev.chebfit(splrep_disp, splrep_flux, order,
                                                         w=splrep_weights)
                
                popt, pcov = op.curve_fit(lambda x, *c: np.polynomial.chebyshev.chebval(x, c), 
                    splrep_disp, splrep_flux, coeffs, 
                    sigma=self.ivar[continuum_indices], absolute_sigma=False)
                continuum = np.polynomial.chebyshev.chebval(dispersion, popt)


            elif function in ("polysinc"):
                # sinc^2(x) * polynomial
                # sinc has 3 parameters: norm, center, shape
                # polynomial has <order> parameters
                # This is really slow because of maxfev

                # Initialize sinc
                p0 = [np.percentile(splrep_flux, 95), np.median(splrep_disp),
                      np.percentile(splrep_disp, 75) - np.percentile(splrep_disp, 25)]
                p0, p0cov = op.curve_fit(lambda x, *p: p[0]*np.sinc((x-p[1])/p[2])**2,
                                         splrep_disp, splrep_flux, p0)
                
                # Fit polysinc (this is slow but seems to work)
                _func = lambda x, *p: p[0]*np.sinc((x-p[1])/p[2])**2 * np.polyval(p[3:], x)
                p0 = [p0[0], p0[1], p0[2]] + [0. for O in range(order)]
                popt, pcov = op.curve_fit(_func, 
                    splrep_disp, splrep_flux, p0, 
                    sigma=self.ivar[continuum_indices], absolute_sigma=False, maxfev=100000)
                
                continuum = _func(dispersion, *popt)

            elif function in ("trig","sincos"):
                # Casey+2016
                
                raise NotImplementedError


            else:
                raise ValueError("Unknown function type: only spline or poly "\
                    "available ({} given)".format(function))
            
            difference = continuum - self.flux
            sigma_difference = difference \
                / np.std(difference[np.isfinite(self.flux)])

            # Clipping
            upper_exclude = np.where(sigma_difference > high_sigma_clip)[0]
            lower_exclude = np.where(sigma_difference < -low_sigma_clip)[0]
            
            exclude_indices = list(upper_exclude)
            exclude_indices.extend(lower_exclude)
            exclude_indices = np.array(exclude_indices)
            
            if len(exclude_indices) is 0: break
            
            exclusions.extend(exclude_indices)
            
            # Before excluding anything, we must check to see if there are regions
            # which we should never exclude
            if include is not None:
                exclude_indices \
                    = set(exclude_indices).difference(include_indices)
            
            # Remove regions that have been excluded
            continuum_indices = np.sort(list(set(continuum_indices).difference(
                exclude_indices)))
        
        # Snip the edges based on exclude regions
        if exclude is not None and len(exclude) > 0:

            # If there are exclusion regions that extend past the left/right,
            # then we will need to adjust left/right accordingly

            left = np.max([left, np.min(original_continuum_indices)])
            right = np.min([right, np.max(original_continuum_indices)])
        
        # Apply flux scaling
        continuum *= scale

        normalized_spectrum = self.__class__(
            dispersion=dispersion[left:right],
            flux=(self.flux/continuum)[left:right], 
            ivar=(continuum * self.ivar * continuum)[left:right],
            metadata=self.metadata)

        # Return a normalized spectrum.
        continuum[:left] = np.nan
        continuum[right:] = np.nan
        if kwargs.get("full_output", False):
            return (normalized_spectrum, continuum, left, right)
        return normalized_spectrum


    def add_noise(self, seed=None):
        if seed is not None:
            np.random.seed(seed)
        noise = np.sqrt(1./self.ivar) * np.random.randn(len(self.flux))
        return Spectrum1D(self.dispersion, self.flux + noise, self.ivar)


def compute_dispersion(aperture, beam, dispersion_type, dispersion_start,
    mean_dispersion_delta, num_pixels, redshift, aperture_low, aperture_high,
    weight=1, offset=0, function_type=None, order=None, Pmin=None, Pmax=None,
    *coefficients):
    """
    Compute a dispersion mapping from a IRAF multi-spec description.

    :param aperture:
        The aperture number.

    :param beam:
        The beam number.

    :param dispersion_type:
        An integer representing the dispersion type:

        0: linear dispersion
        1: log-linear dispersion
        2: non-linear dispersion

    :param dispersion_start:
        The value of the dispersion at the first physical pixel.

    :param mean_dispersion_delta:
        The mean difference between dispersion pixels.

    :param num_pixels:
        The number of pixels.

    :param redshift:
        The redshift of the object. This is accounted for by adjusting the
        dispersion scale without rebinning:

        >> dispersion_adjusted = dispersion / (1 + redshift)

    :param aperture_low:
        The lower limit of the spatial axis used to compute the dispersion.

    :param aperture_high:
        The upper limit of the spatial axis used to compute the dispersion.

    :param weight: [optional]
        A multiplier to apply to all dispersion values.

    :param offset: [optional]
        A zero-point offset to be applied to all the dispersion values.

    :param function_type: [optional]
        An integer representing the function type to use when a non-linear 
        dispersion mapping (i.e. `dispersion_type = 2`) has been specified:

        1: Chebyshev polynomial
        2: Legendre polynomial
        3: Cubic spline
        4: Linear spline
        5: Pixel coordinate array
        6: Sampled coordinate array

    :param order: [optional]
        The order of the Legendre or Chebyshev function supplied.

    :param Pmin: [optional]
        The minimum pixel value, or lower limit of the range of physical pixel
        coordinates.

    :param Pmax: [optional]
        The maximum pixel value, or upper limit of the range of physical pixel
        coordinates.

    :param coefficients: [optional]
        The `order` number of coefficients that define the Legendre or Chebyshev
        polynomial functions.

    :returns:
        An array containing the computed dispersion values.
    """

    if dispersion_type in (0, 1):
        # Simple linear or logarithmic spacing
        dispersion = \
            dispersion_start + np.arange(num_pixels) * mean_dispersion_delta

        if dispersion_start == 1:
            dispersion = 10.**dispersion

    elif dispersion_type == 2:
        # Non-linear mapping.
        if function_type is None:
            raise ValueError("function type required for non-linear mapping")
        elif function_type not in range(1, 7):
            raise ValueError(
                "function type {0} not recognised".format(function_type))

        assert Pmax == int(Pmax), Pmax; Pmax = int(Pmax)
        assert Pmin == int(Pmin), Pmin; Pmin = int(Pmin)

        if function_type == 1:
            # Legendre polynomial.
            if None in (order, Pmin, Pmax, coefficients):
                raise TypeError("order, Pmin, Pmax and coefficients required "
                                "for a Chebyshev or Legendre polynomial")

            order = int(order)
            n = np.linspace(-1, 1, Pmax - Pmin + 1)
            temp = np.zeros((Pmax - Pmin + 1, order), dtype=float)
            temp[:, 0] = 1
            temp[:, 1] = n
            for i in range(2, order):
                temp[:, i] = 2 * n * temp[:, i-1] - temp[:, i-2]
            
            for i in range(0, order):
                temp[:, i] *= coefficients[i]

            dispersion = temp.sum(axis=1)


        elif function_type == 2:
            # Legendre polynomial.
            if None in (order, Pmin, Pmax, coefficients):
                raise TypeError("order, Pmin, Pmax and coefficients required "
                                "for a Chebyshev or Legendre polynomial")

            Pmean = (Pmax + Pmin)/2
            Pptp = Pmax - Pmin
            x = (np.arange(num_pixels) + 1 - Pmean)/(Pptp/2)
            p0 = np.ones(num_pixels)
            p1 = mean_dispersion_delta

            dispersion = coefficients[0] * p0 + coefficients[1] * p1
            for i in range(2, int(order)):
                if function_type == 1:
                    # Chebyshev
                    p2 = 2 * x * p1 - p0
                else:
                    # Legendre
                    p2 = ((2*i - 1)*x*p1 - (i - 1)*p0) / i

                dispersion += p2 * coefficients[i]
                p0, p1 = (p1, p2)

        elif function_type == 3:
            # Cubic spline.
            if None in (order, Pmin, Pmax, coefficients):
                raise TypeError("order, Pmin, Pmax and coefficients required "
                                "for a cubic spline mapping")
            s = (np.arange(num_pixels, dtype=float) + 1 - Pmin)/(Pmax - Pmin) \
              * order
            j = s.astype(int).clip(0, order - 1)
            a, b = (j + 1 - s, s - j)
            x = np.array([
                a**3,
                1 + 3*a*(1 + a*b),
                1 + 3*b*(1 + a*b),
                b**3])
            dispersion = np.dot(np.array(coefficients), x.T)

        else:
            raise NotImplementedError("function type not implemented yet")

    else:
        raise ValueError(
            "dispersion type {0} not recognised".format(dispersion_type))

    # Apply redshift correction.
    dispersion = weight * (dispersion + offset) / (1 + redshift)
    return dispersion


def common_dispersion_map(spectra, full_output=True):
    """
    Produce a common dispersion mapping for (potentially overlapping) spectra
    and minimize the number of resamples required. Pixel bin edges are
    preferred from bluer to redder wavelengths.

    :param spectra:
        A list of spectra to produce the mapping for.

    :param full_output: [optional]
        Optinally return the indices, and the sorted spectra.

    :returns:
        An array of common dispersion values. If `full_output` is set to `True`,
        then a three-length tuple will be returned, containing the common
        dispersion pixels, the common dispersion map indices for each spectrum,
        and a list of the sorted spectra.
    """

    # Make spectra blue to right.
    spectra = sorted(spectra, key=lambda s: s.dispersion[0])

    common = []
    discard_bluest_pixels = None
    for i, blue_spectrum in enumerate(spectra[:-1]):
        red_spectrum = spectra[i + 1]

        # Do they overlap?
        if blue_spectrum.dispersion[-1] >= red_spectrum.dispersion[0] \
        and red_spectrum.dispersion[-1] >= blue_spectrum.dispersion[0]:
            
            # Take the "entire" blue spectrum then discard some blue pixels from
            # the red spectrum.
            common.extend(blue_spectrum.dispersion[discard_bluest_pixels:])
            discard_bluest_pixels = red_spectrum.dispersion.searchsorted(
                blue_spectrum.dispersion[-1])

        else:
            # Can just extend the existing map, modulo the first N-ish pixels.
            common.extend(blue_spectrum.dispersion[discard_bluest_pixels:])
            discard_bluest_pixels = None

    # For the last spectrum.
    if len(spectra) > 1:
        common.extend(red_spectrum.dispersion[discard_bluest_pixels:])

    else:
        common = spectra[0].dispersion.copy()

    # Ensure that we have sorted, unique values from blue to red.
    common = np.unique(common)

    assert np.all(np.diff(common) > 0), \
        "Spectra must be contiguous from blue to red"

    if full_output:
        indices = [common.searchsorted(s.dispersion) for s in spectra]
        return (common, indices, spectra)

    return common

def stitch_old(spectra, linearize_dispersion = False, min_disp_step = 0.001):
    """
    Stitch spectra together, some of which may have overlapping dispersion
    ranges. This is a crude (knowingly incorrect) approximation: we interpolate
    fluxes without ensuring total conservation.

    :param spectra:
        A list of potentially overlapping spectra.
    
    :param linearize_dispersion:
        If True, return a linear dispersion spectrum
    :param min_disp_step:
        The minimum linear dispersion step (to avoid super huge files)
    """

    # Create common mapping.
    if linearize_dispersion:
        
        min_disp, max_disp = np.inf, -np.inf
        default_min_disp_step = min_disp_step
        min_disp_step = 999
        for spectrum in spectra:
            min_disp_step = min(min_disp_step, np.min(np.diff(spectrum.dispersion)))
            min_disp = min(min_disp, np.min(spectrum.dispersion))
            max_disp = max(max_disp, np.max(spectrum.dispersion))
        if min_disp_step < default_min_disp_step:
            min_disp_step = default_min_disp_step
        linear_dispersion = np.arange(min_disp, max_disp+min_disp_step, min_disp_step)
    
    N = len(spectra)
    dispersion, indices, spectra = common_dispersion_map(spectra, True)
    common_flux = np.zeros((N, dispersion.size))
    common_ivar = np.zeros_like(common_flux)

    for i, (j, spectrum) in enumerate(zip(indices, spectra)):
        common_flux[i, j] = np.interp(
            dispersion[j], spectrum.dispersion, spectrum.flux,
            left=0, right=0)
        common_ivar[i, j] = spectrum.ivar

    finite = np.isfinite(common_flux * common_ivar)
    common_flux[~finite] = 0
    common_ivar[~finite] = 0

    numerator = np.sum(common_flux * common_ivar, axis=0)
    denominator = np.sum(common_ivar, axis=0)

    flux, ivar = (numerator/denominator, denominator)
    
    if linearize_dispersion:
        new_flux = np.interp(linear_dispersion, dispersion, flux, left=0, right=0)
        new_ivar = np.interp(linear_dispersion, dispersion, ivar, left=0, right=0)
        return Spectrum1D(linear_dispersion, new_flux, new_ivar)

    # Create a spectrum with no header provenance.
    return Spectrum1D(dispersion, flux, ivar)
    

def common_dispersion_map2(spectra):
    # Find regions that will have individual dispersions
    lefts = []; rights = []
    dwls = []
    for spectrum in spectra:
        lefts.append(spectrum.dispersion.min())
        rights.append(spectrum.dispersion.max())
        dwls.append(np.median(np.diff(spectrum.dispersion)))
    points = np.sort(lefts + rights)
    Nregions = len(points)-1
    
    # Create dispersion map
    # Find orders in each region and use minimum dwl
    alldisp = []
    for i in range(Nregions):
        r_left = points[i]
        r_right = points[i+1]
        r_dwl = 99999.
        #print(i)
        num_spectra = 0
        for j, (left, right, dwl) in enumerate(zip(lefts, rights, dwls)):
            # if order in range, use its dwl
            if right <= r_left or left >= r_right:
                pass
            else:
                r_dwl = min(r_dwl, dwl)
                #print("{:3} {:.2f} {:.2f} {:2} {:.2f} {:.2f}".format(i, r_left, r_right, j, left, right))
                num_spectra += 1
        #print(i,num_spectra)

        # Use smallest dwl to create linear dispersion
        # Drop the last point since that will be in the next one
        alldisp.append(np.arange(r_left, r_right, r_dwl))
    alldisp = np.concatenate(alldisp)
    return alldisp

def stitch(spectra, new_dispersion=None, full_output=False):
    """
    Stitch spectra together, some of which may have overlapping dispersion
    ranges. This is a crude (knowingly incorrect) approximation: we interpolate
    fluxes without ensuring total conservation.
    Even worse, we interpolate ivar, which is explicitly not conserved.
    However the stitching is much better than before.

    :param spectra:
        A list of potentially overlapping spectra.
    """
    if new_dispersion is None:
        new_dispersion = common_dispersion_map2(spectra)
    
    N = len(spectra)
    common_flux = np.zeros((N, new_dispersion.size))
    common_ivar = np.zeros((N, new_dispersion.size))
    
    for i, spectrum in enumerate(spectra):
        common_flux[i, :] = np.interp(
            new_dispersion, spectrum.dispersion, spectrum.flux,
            left=0, right=0)
        common_ivar[i, :] = np.interp(
            new_dispersion, spectrum.dispersion, spectrum.ivar,
            left=0, right=0)

    finite = np.isfinite(common_flux * common_ivar)
    common_flux[~finite] = 0
    common_ivar[~finite] = 0

    numerator = np.sum(common_flux * common_ivar, axis=0)
    denominator = np.sum(common_ivar, axis=0)
    flux, ivar = (numerator/denominator, denominator)
    newspec = Spectrum1D(new_dispersion, flux, ivar)

    if full_output:
        return newspec, (common_flux, common_ivar)
    else:
        return newspec

def coadd(spectra, new_dispersion=None, full_output=False):
    """
    Add spectra together (using linear interpolation to do bad rebinning).
    ivar is also interpolated and added.
    This differs from stitch only because it is a direct sum
    (rather than being weighted pixel-by-pixel with ivar).
    
    I think this is more correct when summing raw counts.
    
    :param spectra:
        A list of potentially overlapping spectra.
    """
    if new_dispersion is None:
        new_dispersion = common_dispersion_map2(spectra)
    
    N = len(spectra)
    common_flux = np.zeros((N, new_dispersion.size))
    common_ivar = np.zeros((N, new_dispersion.size))
    
    for i, spectrum in enumerate(spectra):
        common_flux[i, :] = np.interp(
            new_dispersion, spectrum.dispersion, spectrum.flux,
            left=0, right=0)
        common_ivar[i, :] = np.interp(
            new_dispersion, spectrum.dispersion, spectrum.ivar,
            left=0, right=0)

    finite = np.isfinite(common_flux * common_ivar)
    common_flux[~finite] = 0
    common_ivar[~finite] = 0

    flux = np.sum(common_flux, axis=0)
    ivar = 1./np.sum(1./common_ivar, axis=0)
    newspec = Spectrum1D(new_dispersion, flux, ivar)

    if full_output:
        return newspec, (common_flux, common_ivar)
    else:
        return newspec
    <|MERGE_RESOLUTION|>--- conflicted
+++ resolved
@@ -115,11 +115,8 @@
             cls.read_fits_multispec,
             cls.read_fits_spectrum1d,
             cls.read_ascii_spectrum1d,
-<<<<<<< HEAD
-            cls.read_multispec
-=======
+            cls.read_multispec,
             cls.read_ascii_spectrum1d_noivar
->>>>>>> 12eec106
         )
 
         for method in methods:

#!/usr/bin/env python
# -*- coding: utf-8 -*-

""" The stellar parameters tab in Spectroscopy Made Hard """

from __future__ import (division, print_function, absolute_import,
                        unicode_literals)

__all__ = ["StellarParametersTab"]

import logging
import matplotlib.gridspec
import numpy as np
import sys
<<<<<<< HEAD
from PySide2 import QtCore, QtGui
=======
from PyQt5 import (QtCore, QtGui as QtGui2, QtWidgets as QtGui)
>>>>>>> 2d956f45
from matplotlib.colors import ColorConverter
from matplotlib.ticker import MaxNLocator
from time import time

import mpl, style_utils
import astropy.table
import smh
from smh.gui import base
from smh.gui.base import SMHSpecDisplay
from smh.gui.base import BaseTableView, MeasurementTableView, MeasurementTableDelegate
from smh.gui.base import MeasurementTableModelBase, MeasurementTableModelProxy
from smh.gui.base import SMHScatterplot
from smh.photospheres import available as available_photospheres
from smh.photospheres.abundances import asplund_2009 as solar_composition
from smh.spectral_models import (ProfileFittingModel, SpectralSynthesisModel)
from smh import utils
from linelist_manager import TransitionsDialog
from smh.optimize_stellar_params import optimize_stellar_parameters

from spectral_models_table import SpectralModelsTableViewBase, SpectralModelsFilterProxyModel, SpectralModelsTableModelBase
from quality_control import QualityControlDialog
from sp_solve_options import SolveOptionsDialog

logger = logging.getLogger(__name__)
logger.addHandler(smh.handler)

if sys.platform == "darwin":
        
    # See http://successfulsoftware.net/2013/10/23/fixing-qt-4-for-mac-os-x-10-9-mavericks/
    substitutes = [
        (".Lucida Grande UI", "Lucida Grande"),
        (".Helvetica Neue DeskInterface", "Helvetica Neue")
    ]
    for substitute in substitutes:
        QtGui2.QFont.insertSubstitution(*substitute)


_QFONT = QtGui2.QFont("Helvetica Neue", 10)
_ROWHEIGHT = 20

class StellarParametersTab(QtGui.QWidget):


    def __init__(self, parent):
        """
        Create a tab for the determination of stellar parameters by excitation
        and ionization equalibrium.

        :param parent:
            The parent widget.
        """

        super(StellarParametersTab, self).__init__(parent)
        self.parent = parent

        sp = QtGui.QSizePolicy(QtGui.QSizePolicy.MinimumExpanding, 
            QtGui.QSizePolicy.MinimumExpanding)
        sp.setHeightForWidth(self.sizePolicy().hasHeightForWidth())
        self.setSizePolicy(sp)

        self.parent_layout = QtGui.QHBoxLayout(self)
        self.parent_layout.setContentsMargins(20, 20, 20, 0)

        ###########################################
        ############ Create LHS Layout ############
        ###########################################
        lhs_layout = QtGui.QVBoxLayout()
        lhs_layout.setSpacing(0)
        lhs_layout.setContentsMargins(0,0,0,0)
        
        ## Add RT options
        grid_layout = self._init_rt_options(parent)
        lhs_layout.addLayout(grid_layout)
        
        ## Add RT buttons
        hbox_layout = self._init_rt_buttons(parent)
        lhs_layout.addLayout(hbox_layout)

        ## Add state table (slopes)
        grid_layout = self._init_state_table(parent)
        lhs_layout.addLayout(grid_layout)
        
        ## Add measurement table
        vbox = self._init_measurement_table(parent)
        lhs_layout.addLayout(vbox)

        ## Add table buttons
        hbox_layout = self._init_other_buttons(parent)
        lhs_layout.addLayout(hbox_layout)
        self.parent_layout.addLayout(lhs_layout)
        ###########################################
        ############ Finish LHS Layout ############
        ###########################################

        ###########################################
        ############ Create RHS Layout ############
        ###########################################
        rhs_layout = QtGui.QVBoxLayout()
        rhs_layout.setSpacing(0)
        rhs_layout.setContentsMargins(0,0,0,0)
        self._init_scatterplots(parent)
        self._init_specfig(parent)
        rhs_layout.addWidget(self.expotfig)
        rhs_layout.addWidget(self.rewfig)
        rhs_layout.addWidget(self.specfig)
        self.parent_layout.addLayout(rhs_layout)
<<<<<<< HEAD
        ###########################################
        ############ Finish RHS Layout ############
        ###########################################
=======

        # Some empty figure objects that we will use later.
        self._lines = {
            "excitation_slope_text": {},
            "line_strength_slope_text": {},
            "abundance_text": {},

            "excitation_trends": {},
            "line_strength_trends": {},
            "excitation_medians": {},
            "line_strength_medians": {},
            "scatter_points": {},
            "scatter_point_errors": {},
            "selected_point": [
                self.ax_excitation.scatter([], [],
                    edgecolor="b", facecolor="none", s=150, linewidth=3, zorder=1e4),
                self.ax_line_strength.scatter([], [],
                    edgecolor="b", facecolor="none", s=150, linewidth=3, zorder=1e4)
            ],
        }


        # Connect buttons.
        self.btn_measure.clicked.connect(self.measure_abundances)
        self.btn_options.clicked.connect(self.options)
        self.btn_solve.clicked.connect(self.solve_parameters)
        self.btn_filter.clicked.connect(self.filter_models)
        self.btn_quality_control.clicked.connect(self.quality_control)
        self.edit_teff.returnPressed.connect(self.measure_abundances)
        self.edit_logg.returnPressed.connect(self.measure_abundances)
        self.edit_metallicity.returnPressed.connect(self.measure_abundances)
        self.edit_xi.returnPressed.connect(self.measure_abundances)
        self.edit_alpha.returnPressed.connect(self.measure_abundances)

        # Connect matplotlib.
        self.figure.mpl_connect("button_press_event", self.figure_mouse_press)
        # Zoom box
        self.figure.enable_interactive_zoom()
        self.figure.setFocusPolicy(QtCore.Qt.ClickFocus)

        return None


    def populate_widgets(self):
        """ Update the stellar parameter edit boxes from the session. """

        if not hasattr(self.parent, "session") or self.parent.session is None:
            return None

        widget_info = [
            (self.edit_teff, "{0:.0f}", "effective_temperature"),
            (self.edit_logg, "{0:.2f}", "surface_gravity"),
            (self.edit_metallicity, "{0:+.2f}", "metallicity"),
            (self.edit_xi, "{0:.2f}", "microturbulence"),
            (self.edit_alpha, "{0:.2f}", "alpha")
        ]
        metadata = self.parent.session.metadata["stellar_parameters"]

        for widget, format, key in widget_info:
            widget.setText(format.format(metadata[key]))

        self.specfig.new_session(self.parent.session)

        return None


    def _check_lineedit_state(self, *args, **kwargs):
        """
        Update the background color of a QLineEdit object based on whether the
        input is valid.
        """

        # TODO: Implement from
        # http://stackoverflow.com/questions/27159575/pyside-modifying-widget-colour-at-runtime-without-overwriting-stylesheet

        sender = self.sender()
        validator = sender.validator()
        state = validator.validate(sender.text(), 0)[0]
        if state == QtGui2.QValidator.Acceptable:
            color = 'none' # normal background color
        elif state == QtGui2.QValidator.Intermediate:
            color = '#fff79a' # yellow
        else:
            color = '#f6989d' # red
        sender.setStyleSheet('QLineEdit { background-color: %s }' % color)
    
        return None


    def filter_models(self):
        """
        Filter the view of the models used in the determination of stellar
        parameters. 
        """

        hide = self.btn_filter.text().startswith("Hide")

        if hide:
            self.proxy_spectral_models.add_filter_function(
                "is_acceptable", lambda model: model.is_acceptable)
        else:
            self.proxy_spectral_models.delete_filter_function("is_acceptable")

        text = "{} unacceptable models".format(("Hide", "Show")[hide])
        self.btn_filter.setText(text)
        return None


    def quality_control(self):
        """
        Show a dialog to specify quality control constraints for spectral models
        used in the determination of stellar parameters.
        """

        dialog = QualityControlDialog(self.parent.session,
            filter_spectral_models=lambda m: m.use_for_stellar_parameter_inference)
        dialog.exec_()

        # Update the state.
        if len(dialog.affected_indices) > 0:

            self.proxy_spectral_models.beginResetModel()
            if hasattr(self, "_state_transitions"):
                indices = np.array(dialog.affected_indices)
                self._state_transitions["abundance"][indices] = np.nan
                self._state_transitions["reduced_equivalent_width"][indices] = np.nan

            # Update table and view.
            self.proxy_spectral_models.endResetModel()
            self.update_scatter_plots()
            self.update_trend_lines(redraw=True)

        return None


    def figure_mouse_pick(self, event):
        """
        Trigger for when the mouse is used to select an item in the figure.

        :param event:
            The matplotlib event.
        """
        
        ycol = "abundance"
        xcol = {
            self.ax_excitation_twin: "expot",
            self.ax_line_strength_twin: "reduced_equivalent_width"
        }[event.inaxes]

        xscale = np.ptp(event.inaxes.get_xlim())
        yscale = np.ptp(event.inaxes.get_ylim())
        try:
            distance = np.sqrt(
                    ((self._state_transitions[ycol] - event.ydata)/yscale)**2 \
                +   ((self._state_transitions[xcol] - event.xdata)/xscale)**2)
        except AttributeError:
            # Stellar parameters have not been measured yet
            return None

        index = np.nanargmin(distance)

        # Because the state transitions are linked to the parent source model of
        # the table view, we will have to get the proxy index.
        proxy_index = self.table_view.model().mapFromSource(
            self.proxy_spectral_models.sourceModel().createIndex(index, 0)).row()

        self.table_view.selectRow(proxy_index)
        return None


    def figure_mouse_press(self, event):
        """
        Trigger for when the left mouse button is pressed in the figure.

        :param event:
            The matplotlib event.
        """

        if event.button != 1: return None

        if event.inaxes \
        in (self.ax_excitation, self.ax_excitation_twin,
            self.ax_line_strength, self.ax_line_strength_twin):
            self.figure_mouse_pick(event)

        return None


    def update_selected_scatter_point(self):
        """ The current-selected spectral model has been re-fit. """

        spectral_model, proxy_index, index = self._get_selected_model(True)

        # Update the reduced equivalent width for this model in the state.
        if hasattr(self, "_state_transitions"):

            meta = spectral_model.metadata["fitted_result"][-1]
            self._state_transitions["reduced_equivalent_width"][index] \
                = meta["reduced_equivalent_width"][0]
            self._state_transitions["abundance"][index] \
                = meta.get("abundances", [np.nan])[0]
            self._state_transitions["abundance_uncertainty"][index] \
                = meta.get("abundance_uncertainties", [np.nan])[0]

            self.update_scatter_plots()
            self.update_selected_points(redraw=True)

        return None


    def update_stellar_parameters(self):
        """ Update the stellar parameters with the values in the GUI. """

        self.parent.session.metadata["stellar_parameters"].update({
            "effective_temperature": float(self.edit_teff.text()),
            "surface_gravity": float(self.edit_logg.text()),
            "metallicity": float(self.edit_metallicity.text()),
            "microturbulence": float(self.edit_xi.text()),
            "alpha": float(self.edit_alpha.text())
        })
        return True



    def _check_for_spectral_models(self):
        """
        Check the session for any valid spectral models that are associated with
        the determination of stellar parameters.
        """

        # Are there any spectral models to be used for the determination of
        # stellar parameters?
        for sm in self.parent.session.metadata.get("spectral_models", []):
            if sm.use_for_stellar_parameter_inference: break

        else:
            reply = QtGui.QMessageBox.information(self,
                "No spectral models found",
                "No spectral models are currently associated with the "
                "determination of stellar parameters.\n\n"
                "Click 'OK' to load the transitions manager.")

            if reply == QtGui.QMessageBox.Ok:
                # Load line list manager.
                dialog = TransitionsDialog(self.parent.session,
                    callbacks=[
                        self.parent.transition_dialog_callback
                    ])
                dialog.exec_()

                # Do we even have any spectral models now?
                for sm in self.parent.session.metadata.get("spectral_models", []):
                    if sm.use_for_stellar_parameter_inference: break
                else:
                    return False
            else:
                return False

        return True


    def update_scatter_plots(self, redraw=False):
        """
        Update the axes showing the abundances with respect to excitation
        potential and abundances with respect to reduced equivalent width.

        :param redraw: [optional]
            Force a redraw of the figure.
        """

        try:
            state = self._state_transitions

        except AttributeError:
            if redraw:
                self.figure.draw()
            return None


        # Group by species with finite abundances.
        finite_species = set(state["species"][np.isfinite(state["abundance"])])
        for species in finite_species:

            # We don't use setdefault because it would need to create the
            # object value before checking whether the key exists in the
            # dictionary, and we don't want that because matplotlib won't
            # clean it up.
            if species not in self._lines["scatter_points"]:
                zorder = self._zorders.get(species, 1)
                facecolor = self._colors.get(species, "#FFFFFF")

                self._lines["scatter_points"][species] = [
                    self.ax_excitation.scatter([], [], 
                        s=40, zorder=zorder, facecolor=facecolor,
                        linewidths=1),
                    self.ax_line_strength.scatter([], [], 
                        s=40, zorder=zorder, facecolor=facecolor,
                        linewidths=1)
                ]

                self._lines["scatter_point_errors"][species] = [
                    self.ax_excitation.errorbar(
                        np.nan * np.ones(2), np.nan * np.ones(2), 
                        yerr=np.nan * np.ones((2, 2)), fmt=None, 
                        ecolor="#666666", elinewidth=2, zorder=-10,
                        capsize=3),
                    self.ax_line_strength.errorbar(
                        np.nan * np.ones(2), np.nan * np.ones(2), 
                        xerr=np.nan * np.ones((2, 2)),
                        yerr=np.nan * np.ones((2, 2)), fmt=None,
                        ecolor="#666666", elinewidth=2,  zorder=-10,
                        capsize=3)
                ]

            ex_collection, ls_collection \
                = self._lines["scatter_points"][species]

            mask = state["species"] == species
            y = state["abundance"][mask]
            
            x = state["expot"][mask]
            ex_collection.set_offsets(np.array([x, y]).T)

            x = state["reduced_equivalent_width"][mask]
            ls_collection.set_offsets(np.array([x, y]).T)


            ex_container, ls_container \
                = self._lines["scatter_point_errors"][species]

            # No error in x-direction.
            _, (ex_yerr_top, ex_yerr_bot), (ybars, ) = ex_container

            x = state["expot"][mask]
            ex_collection.set_offsets(np.array([x, y]).T)

            # Update errors.
            yerr = state["abundance_uncertainty"][mask]
            yerr_top = y + yerr
            yerr_bot = y - yerr

            ex_yerr_top.set_xdata(x)
            ex_yerr_bot.set_xdata(x)
            ex_yerr_top.set_ydata(yerr_top)
            ex_yerr_bot.set_ydata(yerr_bot)

            ex_ysegments = [np.array([[xi, yt], [xi, yb]]) for xi, yt, yb in \
                zip(x, yerr_top, yerr_bot)]
            ybars.set_segments(ex_ysegments)


            _,  (ls_xerr_lt, ls_xerr_rt, ls_yerr_top, ls_yerr_bot), \
                (xbars, ybars) = ls_container
            
            # Update errors (y-errors the same as above).
            x = state["reduced_equivalent_width"][mask]
            xerr = np.nan * np.ones(mask.sum())
            # TODO: Show REW errors, even if they are small?
            xerr_rt = x + xerr
            xerr_lt = x - xerr

            ls_yerr_top.set_xdata(x)
            ls_yerr_bot.set_xdata(x)
            ls_yerr_top.set_ydata(yerr_top)
            ls_yerr_bot.set_ydata(yerr_bot)

            ls_xerr_lt.set_ydata(y)
            ls_xerr_rt.set_ydata(y)
            ls_xerr_lt.set_xdata(xerr_lt)
            ls_xerr_rt.set_xdata(xerr_rt)

            ybars.set_segments([np.array([[xi, yt], [xi, yb]]) \
                for xi, yt, yb in zip(x, yerr_top, yerr_bot)])

            xbars.set_segments([np.array([[xt, yi], [xb, yi]]) \
                for xt, xb, yi in zip(xerr_rt, xerr_lt, y)])


        # Update limits on the excitation and line strength figures.
        style_utils.relim_axes(self.ax_excitation)
        style_utils.relim_axes(self.ax_line_strength)

        self.ax_excitation_twin.set_ylim(self.ax_excitation.get_ylim())
        self.ax_line_strength_twin.set_ylim(self.ax_line_strength.get_ylim())
        self.ax_excitation_twin.set_ylabel(r"$\log_\epsilon({\rm X})$")
        self.ax_line_strength_twin.set_ylabel(r"$\log_\epsilon({\rm X})$")

        # Scale the left hand ticks to [X/H] or [X/M]

        # How many atomic number?
        Z = set([int(species) for species in finite_species])
        if len(Z) == 1:

            scaled_ticks = np.array(
                self.ax_excitation.get_yticks()) - solar_composition(Z)[0]

            self.ax_excitation.set_yticklabels(scaled_ticks)
            self.ax_line_strength.set_yticklabels(scaled_ticks)

            label = "[{}/H]".format(state["element"][mask][0].split()[0])
            self.ax_excitation.set_ylabel(label)
            self.ax_line_strength.set_ylabel(label)

        else:
            raise NotImplementedError
        
        # Update trend lines.
        self.update_trend_lines()

        if redraw:
            self.figure.draw()
        return None

>>>>>>> 2d956f45

    def measure_abundances(self):
        """ 
        The measure abundances button has been clicked.
        - if no acceptable measurements, fit all
        - update session stellar parameters 
        - calculate abundances
        - update table and plots
        - update plots
        """
        print("Pushed measure abundances")
        if self.parent.session is None or not self._check_for_spectral_models():
            return None
        # If no acceptable measurements, fit all
        for model in self.parent.session.spectral_models:
             if model.use_for_stellar_parameter_inference \
            and "fitted_result" in model.metadata:
                break # do not fit if any stellar parameter lines are already fit
        else:
            for model in self.parent.session.spectral_models:
                if isinstance(model, SpectralSynthesisModel): continue
                try:
                    model.fit()
                except:
                    logger.exception(
                        "Exception in fitting spectral model {}".format(model))
                    continue
<<<<<<< HEAD
        self.update_stellar_parameter_session()
        
        ## Loop through the spectral models and measure relevant abundances
        ## Note, have to do ALL the spectral models because might have added new measurements
        spectral_models = []
        for spectral_model in self.parent.session.spectral_models:
            if isinstance(spectral_model, ProfileFittingModel) and spectral_model.is_acceptable \
               and spectral_model.use_for_stellar_parameter_inference and (not spectral_model.is_upper_limit):
                spectral_models.append(spectral_model)
        if len(spectral_models)==0:
            logger.debug("StellarParametersTab.measure_abundances: no spectral models to measure!")
        else:
            self.parent.session.measure_abundances(spectral_models=spectral_models)
        
        self.measurement_model.reset()
        self.update_stellar_parameter_state_table()
        self.refresh_plots()
        return None
    
    def new_session_loaded(self):
        if not hasattr(self.parent, "session") or self.parent.session is None:
            return None
        self.update_stellar_parameter_labels()
        self.full_measurement_model.new_session(self.parent.session)
        self.measurement_model.reset()
        self.measurement_view.update_session(self.parent.session)
        self.specfig.new_session(self.parent.session)
        self.update_stellar_parameter_state_table()
        self.refresh_plots()
=======

        # Update the session with the stellar parameters in the GUI, and then
        # calculate abundances.
        self.update_stellar_parameters()

        self.proxy_spectral_models.beginResetModel()
        filtering = lambda model: model.use_for_stellar_parameter_inference
        try:
            self._state_transitions, state, \
                = self.parent.session.stellar_parameter_state(full_output=True,
                    filtering=filtering)

        except ValueError as e:
            logger.warn(e)
            logger.warn("No measured transitions to calculate abundances for.")
            return None

        # The order of transitions may differ from the order in the table view.
        # We need to re-order the transitions by hashes.
        """
        print("STATE")
        print(self._state_transitions)

        print("MODELS")
        print([each.transition["wavelength"][0] for each in self.parent.session.metadata["spectral_models"]])

        # The number of transitions should match what is shown in the view.
        assert len(self._state_transitions) == self.table_view.model().rowCount(
            QtCore.QModelIndex())
        """

        # Otherwise we're fucked:
        expected_hashes = np.array([smh.LineList.hash(each.transitions[0]) for each in \
            self.parent.session.metadata["spectral_models"]]) 

        assert np.all(expected_hashes == self._state_transitions.compute_hashes())

        self.update_scatter_plots(redraw=True)

        # Draw trend lines based on the data already there.
        self.update_trend_lines()

        # Update selected entries.
        self.selected_model_changed()

        # Update abundance column for all rows.
        data_model = self.proxy_spectral_models.sourceModel()
        # 3 is the abundance column
        data_model.dataChanged.emit(
            data_model.createIndex(0, 3),
            data_model.createIndex(
                data_model.rowCount(QtCore.QModelIndex()), 3))

        # It ought to be enough just to emit the dataChanged signal, but
        # there is a bug when using proxy models where the data table is
        # updated but the view is not, so we do this hack to make it
        # work:
        self.table_view.columnMoved(3, 3, 3)

        self.proxy_spectral_models.endResetModel()

        return None


    def update_trend_lines(self, redraw=False):
        """
        Update the trend lines in the figures.
        """

        
        if not hasattr(self, "_state_transitions"):
            if redraw:
                self.figure.draw()
            return None

        # Use abundance errors in fit?
        if self.parent.session.setting(("stellar_parameter_inference", 
            "use_abundance_uncertainties_in_line_fits"), True):
            yerr_column = "abundance_uncertainty"

        else:
            yerr_column = None

        self.state_table_view.model().beginResetModel()
        states = utils.equilibrium_state(self._state_transitions,
            columns=("expot", "reduced_equivalent_width"), ycolumn="abundance",
            yerr_column=yerr_column)

        self._state_slopes = states
        #self.state_table_view.model().reset()
        self.state_table_view.model().endResetModel()


        """
        # Offsets from the edge of axes.
        x_offset = 0.0125
        y_offset = 0.10
        y_space = 0.15
        """

        no_state = (np.nan, np.nan, np.nan, np.nan, 0)
        for i, (species, state) in enumerate(states.items()):
            if not state: continue

            color = self._colors[species]

            # Create defaults.
            if species not in self._lines["excitation_medians"]:
                self._lines["excitation_medians"][species] \
                    = self.ax_excitation.plot([], [], c=color, linestyle=":")[0]
            if species not in self._lines["line_strength_medians"]:
                self._lines["line_strength_medians"][species] \
                    = self.ax_line_strength.plot([], [], c=color, linestyle=":")[0]

            if species not in self._lines["excitation_trends"]:
                self._lines["excitation_trends"][species] \
                    = self.ax_excitation.plot([], [], c=color)[0]
            if species not in self._lines["line_strength_trends"]:
                self._lines["line_strength_trends"][species] \
                    = self.ax_line_strength.plot([], [], c=color)[0]

            # Do actual updates.
            #(m, b, np.median(y), np.std(y), len(x))
            m, b, median, sigma, N = state.get("expot", no_state)

            x = np.array(self.ax_excitation.get_xlim())
            self._lines["excitation_medians"][species].set_data(x, median)
            self._lines["excitation_trends"][species].set_data(x, m * x + b)

            m, b, median, sigma, N = state.get("reduced_equivalent_width", no_state)
            x = np.array(self.ax_line_strength.get_xlim())
            self._lines["line_strength_medians"][species].set_data(x, median)
            self._lines["line_strength_trends"][species].set_data(x, m * x + b)

            """
            # Show text.
            # TECH DEBT:
            # If a new species is added during stellar parameter determination
            # and some text is already shown, new text could appear on top of
            # that due to the way dictionaries (the state dictionary) is hashed.
            if species not in self._lines["abundance_text"]:
                self._lines["abundance_text"][species] \
                    = self.ax_excitation.text(
                        x_offset, 1 - y_offset - i * y_space, "",
                        color=color, transform=self.ax_excitation.transAxes,
                        horizontalalignment="left", verticalalignment="center")
            
            # Only show useful text.
            text = ""   if N == 0 \
                        else r"$\log_\epsilon{{\rm ({0})}} = {1:.2f} \pm {2:.2f}$"\
                             r" $(N = {3:.0f})$".format(
                                utils.species_to_element(species).replace(" ", "\,"),
                                median, sigma, N)
            self._lines["abundance_text"][species].set_text(text)


            m, b, median, sigma, N = state.get("expot", no_state)
            if species not in self._lines["excitation_slope_text"]:
                self._lines["excitation_slope_text"][species] \
                    = self.ax_excitation.text(
                        1 - x_offset, 1 - y_offset - i * y_space, "",
                        color=color, transform=self.ax_excitation.transAxes,
                        horizontalalignment="right", verticalalignment="center")

            # Only show useful text.
            text = ""   if not np.isfinite(m) \
                        else r"${0:+.3f}$ ${{\rm dex\,eV}}^{{-1}}$".format(m)
            self._lines["excitation_slope_text"][species].set_text(text)


            m, b, median, sigma, N = state.get("reduced_equivalent_width",
                no_state)
            if species not in self._lines["line_strength_slope_text"]:
                self._lines["line_strength_slope_text"][species] \
                    = self.ax_line_strength.text(
                        1 - x_offset, 1 - y_offset - i * y_space, "",
                        color=color, transform=self.ax_line_strength.transAxes,
                        horizontalalignment="right", verticalalignment="center")

            # Only show useful text.
            text = ""   if not np.isfinite(m) else r"${0:+.3f}$".format(m)
            self._lines["line_strength_slope_text"][species].set_text(text)
            """

        if redraw:
            self.figure.draw()

>>>>>>> 2d956f45
        return None
    def update_stellar_parameter_session(self):
        """ Update the stellar parameters with the values in the GUI. """
        self.parent.session.metadata["stellar_parameters"].update({
            "effective_temperature": float(self.edit_teff.text()),
            "surface_gravity": float(self.edit_logg.text()),
            "metallicity": float(self.edit_metallicity.text()),
            "microturbulence": float(self.edit_xi.text()),
            "alpha": float(self.edit_alpha.text())
        })
        return True
    def update_stellar_parameter_labels(self):
        if not hasattr(self.parent, "session") or self.parent.session is None:
            return None
        widget_info = [
            (self.edit_teff, "{0:.0f}", "effective_temperature"),
            (self.edit_logg, "{0:.2f}", "surface_gravity"),
            (self.edit_metallicity, "{0:+.2f}", "metallicity"),
            (self.edit_xi, "{0:.2f}", "microturbulence"),
            (self.edit_alpha, "{0:.2f}", "alpha")
        ]
        for widget, fmt, key in widget_info:
            widget.setText(fmt.format(self.parent.session.metadata["stellar_parameters"][key]))
        return None
        
    def selected_measurement_changed(self):
        ta = time()
        try:
            selected_model = self._get_selected_model()
        except IndexError:
            self.update_selected_points(redraw=True)
            logger.debug("Time taken B: {}".format(time() - ta))
            return None
        if selected_model is None:
            logger.debug("No selected model: {}".format(time() - ta))
            return None
        logger.debug("selected model is at {}".format(selected_model._repr_wavelength))
        self.refresh_plots()
        logger.debug("Time taken: {}".format(time() - ta))
        return None
    def update_stellar_parameter_state_table(self):
        """ Update the text labels """
        ## Note: this uses self.measurement_model to get a good list of measurements.
        ##       So, have to call measurement_model.reset() before doing this
        ## Note: I have scrapped the Ti I/II in favor of hardcoding.
        
        ## Get data
        # species, abundance, expot, rew
        acceptable = self.measurement_model.get_data_column("is_acceptable")
        not_upper_limit = np.logical_not(self.measurement_model.get_data_column("is_upper_limit"))
        species = self.measurement_model.get_data_column("species")
        abundance = self.measurement_model.get_data_column("abundances")
        expot = self.measurement_model.get_data_column("expot")
        rew = self.measurement_model.get_data_column("reduced_equivalent_width")
        ii1 = acceptable & (not_upper_limit) & (np.round(species,1)==26.0)
        ii2 = acceptable & (not_upper_limit) & (np.round(species,1)==26.1)
        chi1, eps1, REW1 = expot[ii1], abundance[ii1], rew[ii1]
        chi2, eps2, REW2 = expot[ii2], abundance[ii2], rew[ii2]
        
        finite = np.isfinite(chi1*eps1*REW1)
        chi1, eps1, REW1 = chi1[finite], eps1[finite], REW1[finite]
        finite = np.isfinite(chi2*eps2*REW2)
        chi2, eps2, REW2 = chi2[finite], eps2[finite], REW2[finite]
        
        ## Fit lines
        try:
            mchi1, bchi1, med1, eXH1, emchi1, N1 = utils.fit_line(chi1, eps1)
        except Exception as e:
            logger.debug(e)
            mchi1, bchi1, med1, eXH1, emchi1, N1 = np.nan, np.nan, np.nan, np.nan, np.nan, len(eps1)
        try:
            mREW1, bREW1, med1, eXH1, emREW1, N1 = utils.fit_line(REW1, eps1)
        except Exception as e:
            logger.debug(e)
            mREW1, bREW1, med1, eXH1, emREW1, N1 = np.nan, np.nan, np.nan, np.nan, np.nan, len(eps1)
        try:
            mchi2, bchi2, med2, eXH2, emchi2, N2 = utils.fit_line(chi2, eps2)
        except Exception as e:
            logger.debug(e)
            mchi2, bchi2, med2, eXH2, emchi2, N2 = np.nan, np.nan, np.nan, np.nan, np.nan, len(eps2)
        try:
            mREW2, bREW2, med2, eXH2, emREW2, N2 = utils.fit_line(REW2, eps2)
        except Exception as e:
            logger.debug(e)
            mREW2, bREW2, med2, eXH2, emREW2, N2 = np.nan, np.nan, np.nan, np.nan, np.nan, len(eps2)
        
        ## Update table
        XH1 = med1 - solar_composition(26.0)
        XH2 = med2 - solar_composition(26.1)
        self.state_fe1_N.setText(u"Fe I ({})".format(N1))
        self.state_fe1_XH.setText(u"{:.2f} ± {:.2f}".format(XH1,eXH1))
        self.state_fe1_dAdchi.setText(u"{:.3f} ± {:.3f}".format(mchi1, emchi1))
        self.state_fe1_dAdREW.setText(u"{:.3f} ± {:.3f}".format(mREW1, emREW1))
        self.state_fe2_N.setText(u"Fe II ({})".format(N2))
        self.state_fe2_XH.setText(u"{:.2f} ± {:.2f}".format(XH2,eXH2))
        self.state_fe2_dAdchi.setText(u"{:.3f} ± {:.3f}".format(mchi2, emchi2))
        self.state_fe2_dAdREW.setText(u"{:.3f} ± {:.3f}".format(mREW2, emREW2))
        return None
    def refresh_plots(self):
        self.expotfig.update_scatterplot(False)
        self.rewfig.update_scatterplot(False)
        self.expotfig.update_selected_points(True)
        self.rewfig.update_selected_points(True)
        self.specfig.update_spectrum_figure(True)
        return None
    def refresh_selected_points(self):
        self.expotfig.update_selected_points(True)
        self.rewfig.update_selected_points(True)
        return None
    def _get_selected_model(self, full_output=False):
        # Map the first selected row back to the source model index.
        try:
            proxy_index = self.measurement_view.selectionModel().selectedIndexes()[-1]
        except IndexError:
            return (None, None, None) if full_output else None
        index = self.measurement_model.mapToSource(proxy_index).row()
        model = self.parent.session.metadata["spectral_models"][index]
        return (model, proxy_index, index) if full_output else model

    def options(self):
        """ Open a GUI for the radiative transfer and solver options. """
        return SolveOptionsDialog(self.parent.session).exec_()
    def quality_control(self):
        """
        Show a dialog to specify quality control constraints for spectral models
        used in the determination of stellar parameters.
        """
        dialog = QualityControlDialog(self.parent.session,
            filter_spectral_models=lambda m: m.use_for_stellar_parameter_inference)
        dialog.exec_()
        if len(dialog.affected_indices) > 0:
            self.measurement_model.reset()
            self.refresh_plots()
        return None
    def sperrors_dialog(self):
        """ Open a GUI for the stellar parameter errors. """
        return StellarParameterUncertaintiesDialog(self.parent.session).exec_()
    def solve_parameters(self):
        """ Solve the stellar parameters. """
        if self.parent.session is None or not self._check_for_spectral_models():
            return None
        ## use current state as initial guess
        logger.info("Setting [alpha/Fe]=0.4 to solve")
        self.update_stellar_parameter_session()
        self.parent.session.optimize_stellar_parameters()
        ## refresh everything
        self.measure_abundances()
        self.new_session_loaded()

    def _init_rt_options(self, parent):
        grid_layout = QtGui.QGridLayout()
        # Effective temperature.
        label = QtGui.QLabel(self)
        label.setText("Teff")
        label.setSizePolicy(QtGui.QSizePolicy(QtGui.QSizePolicy.Preferred, QtGui.QSizePolicy.Minimum))
        grid_layout.addWidget(label, 0, 0, 1, 1)
        self.edit_teff = QtGui.QLineEdit(self)
        self.edit_teff.setMinimumSize(QtCore.QSize(40, 0))
        self.edit_teff.setMaximumSize(QtCore.QSize(50, 16777215))
        self.edit_teff.setAlignment(QtCore.Qt.AlignCenter)
        self.edit_teff.setSizePolicy(QtGui.QSizePolicy(QtGui.QSizePolicy.Preferred, QtGui.QSizePolicy.Minimum))
        self.edit_teff.setValidator(
            QtGui2.QDoubleValidator(3000, 8000, 0, self.edit_teff))
        self.edit_teff.textChanged.connect(self._check_lineedit_state)
        grid_layout.addWidget(self.edit_teff, 0, 1)
        
        # Surface gravity.
        label = QtGui.QLabel(self)
        label.setText("logg")
        label.setSizePolicy(QtGui.QSizePolicy(QtGui.QSizePolicy.Preferred, QtGui.QSizePolicy.Minimum))

        grid_layout.addWidget(label, 1, 0, 1, 1)
        self.edit_logg = QtGui.QLineEdit(self)
        self.edit_logg.setMinimumSize(QtCore.QSize(40, 0))
        self.edit_logg.setMaximumSize(QtCore.QSize(50, 16777215))
        self.edit_logg.setAlignment(QtCore.Qt.AlignCenter)
        self.edit_logg.setValidator(
            QtGui2.QDoubleValidator(-1, 6, 3, self.edit_logg))
        self.edit_logg.setSizePolicy(QtGui.QSizePolicy(QtGui.QSizePolicy.Preferred, QtGui.QSizePolicy.Minimum))
        self.edit_logg.textChanged.connect(self._check_lineedit_state)
        grid_layout.addWidget(self.edit_logg, 1, 1)

        # Metallicity.
        label = QtGui.QLabel(self)
        label.setText("[M/H]")
        label.setSizePolicy(QtGui.QSizePolicy(QtGui.QSizePolicy.Preferred, QtGui.QSizePolicy.Minimum))

        grid_layout.addWidget(label, 2, 0, 1, 1)
        self.edit_metallicity = QtGui.QLineEdit(self)
        self.edit_metallicity.setMinimumSize(QtCore.QSize(40, 0))
        self.edit_metallicity.setMaximumSize(QtCore.QSize(50, 16777215))
        self.edit_metallicity.setAlignment(QtCore.Qt.AlignCenter)
        self.edit_metallicity.setValidator(
            QtGui2.QDoubleValidator(-5, 1, 3, self.edit_metallicity))
        self.edit_metallicity.setSizePolicy(QtGui.QSizePolicy(QtGui.QSizePolicy.Preferred, QtGui.QSizePolicy.Minimum))
        self.edit_metallicity.textChanged.connect(self._check_lineedit_state)
        grid_layout.addWidget(self.edit_metallicity, 2, 1)


        # Microturbulence.
        label = QtGui.QLabel(self)
        label.setText("vt")
        label.setSizePolicy(QtGui.QSizePolicy(QtGui.QSizePolicy.Preferred, QtGui.QSizePolicy.Minimum))

        grid_layout.addWidget(label, 3, 0, 1, 1)
        self.edit_xi = QtGui.QLineEdit(self)
        self.edit_xi.setMinimumSize(QtCore.QSize(40, 0))
        self.edit_xi.setMaximumSize(QtCore.QSize(50, 16777215))
        self.edit_xi.setAlignment(QtCore.Qt.AlignCenter)
        self.edit_xi.setValidator(QtGui2.QDoubleValidator(0, 5, 3, self.edit_xi))
        self.edit_xi.setSizePolicy(QtGui.QSizePolicy(QtGui.QSizePolicy.Preferred, QtGui.QSizePolicy.Minimum))
        self.edit_xi.textChanged.connect(self._check_lineedit_state)
        grid_layout.addWidget(self.edit_xi, 3, 1)

        # Alpha-enhancement.
        label = QtGui.QLabel(self)
        label.setText("alpha")
        label.setSizePolicy(QtGui.QSizePolicy(QtGui.QSizePolicy.Preferred, QtGui.QSizePolicy.Minimum))
        
        grid_layout.addWidget(label, 4, 0, 1, 1)
        self.edit_alpha = QtGui.QLineEdit(self)
        self.edit_alpha.setMinimumSize(QtCore.QSize(40, 0))
        self.edit_alpha.setMaximumSize(QtCore.QSize(50, 16777215))
        self.edit_alpha.setAlignment(QtCore.Qt.AlignCenter)
        self.edit_alpha.setValidator(QtGui2.QDoubleValidator(-1, 1, 3, self.edit_alpha))
        #self.edit_alpha.setValidator(QtGui.QDoubleValidator(0, 0.4, 3, self.edit_alpha))
        self.edit_alpha.setSizePolicy(QtGui.QSizePolicy(QtGui.QSizePolicy.Preferred, QtGui.QSizePolicy.Minimum))
        self.edit_alpha.textChanged.connect(self._check_lineedit_state)
        grid_layout.addWidget(self.edit_alpha, 4, 1)

        self.edit_teff.returnPressed.connect(self.measure_abundances)
        self.edit_logg.returnPressed.connect(self.measure_abundances)
        self.edit_metallicity.returnPressed.connect(self.measure_abundances)
        self.edit_xi.returnPressed.connect(self.measure_abundances)
        self.edit_alpha.returnPressed.connect(self.measure_abundances)

        return grid_layout
    def _init_rt_buttons(self, parent):
        # Buttons for solving/measuring.        
        hbox = QtGui.QHBoxLayout()
        self.btn_measure = QtGui.QPushButton(self)
        self.btn_measure.setAutoDefault(True)
        self.btn_measure.setDefault(True)
        self.btn_measure.setText("Measure abundances")
        self.btn_measure.clicked.connect(self.measure_abundances)
        hbox.addWidget(self.btn_measure)

        self.btn_options = QtGui.QPushButton(self)
        self.btn_options.setText("Options..")
        self.btn_options.clicked.connect(self.options)
        hbox.addWidget(self.btn_options)

        self.btn_solve = QtGui.QPushButton(self)
        self.btn_solve.setText("Solve")
        self.btn_solve.clicked.connect(self.solve_parameters)
        hbox.addWidget(self.btn_solve)

        return hbox
    def _init_state_table(self, parent):
<<<<<<< HEAD
        grid_layout = QtGui.QGridLayout()
        def create_label(text, row, col, rowspan=1, colspan=1, align=QtCore.Qt.AlignCenter):
            label = QtGui.QLabel(self)
            label.setText(text)
            label.setSizePolicy(QtGui.QSizePolicy(QtGui.QSizePolicy.Preferred, QtGui.QSizePolicy.Minimum))
            grid_layout.addWidget(label, row, col, rowspan, colspan, align)
            return label
        # Create Header
        create_label("Species", 0, 0, align=QtCore.Qt.AlignLeft)
        create_label(u"〈[X/H]〉", 0, 1)
        create_label(u"∂A/∂χ", 0, 2)
        create_label(u"∂A/∂REW", 0, 3)
        
        # Create State Labels
        self.state_fe1_N = create_label(u"Fe I (nan)", 1, 0, align=QtCore.Qt.AlignLeft)
        self.state_fe1_XH = create_label(u"nan ± nan", 1, 1)
        self.state_fe1_dAdchi = create_label(u"nan ± nan", 1, 2)
        self.state_fe1_dAdREW = create_label(u"nan ± nan", 1, 3)
=======
        self.state_table_view = QtGui.QTableView(self)
        self.state_table_view.setModel(StateTableModel(self))
        self.state_table_view.setSortingEnabled(False)
        self.state_table_view.verticalHeader().setSectionResizeMode(QtGui.QHeaderView.Fixed)
        self.state_table_view.verticalHeader().setDefaultSectionSize(_ROWHEIGHT)
        self.state_table_view.setMaximumSize(QtCore.QSize(400, 3*(_ROWHEIGHT+1))) # MAGIC
        self.state_table_view.setSizePolicy(QtGui.QSizePolicy(
            QtGui.QSizePolicy.Preferred, QtGui.QSizePolicy.MinimumExpanding))
        self.state_table_view.setSelectionBehavior(
            QtGui.QAbstractItemView.SelectRows)

        self.state_table_view.horizontalHeader().setSectionResizeMode(
            QtGui.QHeaderView.Stretch)

        self.state_table_view.horizontalHeader().setSectionResizeMode(
            1, QtGui.QHeaderView.Fixed)
        self.state_table_view.horizontalHeader().resizeSection(1, 35) # MAGIC
        return None

    def _init_measurement_table(self, parent):
        #header = ["", u"λ\n[Å]", "Element", u"EW\n[mÅ]", u"σ(EW)\n[mÅ]",
        #          "log ε\n[dex]", "σ(log ε)\n[dex]"]
        header = ["", u"λ", "Element", u"EW", u"σ(EW)",
                  "log ε", "σ(log ε)", "ul"]
        attrs = ("is_acceptable", "_repr_wavelength", "_repr_element", 
                 "equivalent_width", "err_equivalent_width", "abundance", "err_abundance",
                 "is_upper_limit")

        self.table_view = SpectralModelsTableView(self)
        self.table_view.verticalHeader().setSectionResizeMode(QtGui.QHeaderView.Fixed)
        self.table_view.verticalHeader().setDefaultSectionSize(_ROWHEIGHT)
>>>>>>> 2d956f45
        
        self.state_fe2_N = create_label(u"Fe II (nan)", 2, 0, align=QtCore.Qt.AlignLeft)
        self.state_fe2_XH = create_label(u"nan ± nan", 2, 1)
        self.state_fe2_dAdchi = create_label(u"nan ± nan", 2, 2)
        self.state_fe2_dAdREW = create_label(u"nan ± nan", 2, 3)
        
        return grid_layout
    def _init_measurement_table(self, parent):
        self.full_measurement_model = MeasurementTableModelBase(self, self.parent.session, 
                                                    ["is_acceptable",
                                                     "wavelength","species","equivalent_width",
                                                     "equivalent_width_uncertainty",
                                                     "abundances","abundance_uncertainties",
                                                     "is_upper_limit","user_flag",
                                                     "expot","reduced_equivalent_width"])
        self.measurement_model = MeasurementTableModelProxy(self)
        self.measurement_model.setSourceModel(self.full_measurement_model)
        vbox, measurement_view, btn_filter, btn_refresh = base.create_measurement_table_with_buttons(
            self, self.measurement_model, self.parent.session,
            callbacks_after_menu=[self.new_session_loaded],
            display_fitting_options=False)
        self.measurement_view = measurement_view
        self.measurement_model.add_view_to_update(self.measurement_view)
        _ = self.measurement_view.selectionModel()
        _.selectionChanged.connect(self.selected_measurement_changed)
        self.measurement_view.setSizePolicy(QtGui.QSizePolicy(
            QtGui.QSizePolicy.Preferred, QtGui.QSizePolicy.MinimumExpanding))
        self.measurement_model.add_filter_function(
            "use_for_stellar_parameter_inference",
            lambda model: model.use_for_stellar_parameter_inference)
        
<<<<<<< HEAD
        self.btn_filter_acceptable = btn_filter
        self.btn_filter_acceptable.clicked.connect(self.refresh_plots)
        self.btn_refresh = btn_refresh
        self.btn_refresh.clicked.connect(self.new_session_loaded)
        
        return vbox
    def _init_other_buttons(self, parent):
=======
        # Keep the first colum to a fixed width, but the rest stretched.
        self.table_view.horizontalHeader().setSectionResizeMode(
            0, QtGui.QHeaderView.Fixed)
        self.table_view.horizontalHeader().resizeSection(0, 30) # MAGIC

        for i in range(1, len(header)):
            self.table_view.horizontalHeader().setSectionResizeMode(
                i, QtGui.QHeaderView.Stretch)
            
        return None

    def _init_table_buttons(self, parent):
>>>>>>> 2d956f45
        hbox = QtGui.QHBoxLayout()
        self.btn_quality_control = QtGui.QPushButton(self)
        self.btn_quality_control.setText("Quality control..")
        self.btn_quality_control.clicked.connect(self.quality_control)
        
        self.btn_sperrors = QtGui.QPushButton(self)
        self.btn_sperrors.setText("Stellar Parameter Uncertainties..")
        self.btn_sperrors.clicked.connect(self.sperrors_dialog)
        
        hbox.addItem(QtGui.QSpacerItem(40, 20, QtGui.QSizePolicy.Preferred,
            QtGui.QSizePolicy.Minimum))
        hbox.addWidget(self.btn_quality_control)
        hbox.addWidget(self.btn_sperrors)
        return hbox
    def _init_scatterplots(self, parent):
        ## Only plot acceptable measurements that are not upper limits
        filters = [lambda x: (x.is_acceptable) and (x.species[0]==26.0) and (not x.is_upper_limit),
                   lambda x: (x.is_acceptable) and (x.species[0]==26.1) and (not x.is_upper_limit),
                   lambda x: (x.is_acceptable) and (x.species[0]==26.0) and (x.user_flag) and (not x.is_upper_limit),
                   lambda x: (x.is_acceptable) and (x.species[0]==26.1) and (x.user_flag) and (not x.is_upper_limit),
        ]
        point_styles = [{"s":40,"facecolor":"#FFFFFF","edgecolor":"k","linewidths":1,"zorder":1},
                        {"s":40,"facecolor":"r","edgecolor":"k","linewidths":1,"zorder":9},
                        {"s":70,"facecolor":"none","edgecolor":"red","linewidths":3,"zorder":10},
                        {"s":70,"facecolor":"none","edgecolor":"red","linewidths":3,"zorder":19},
        ]
        linefit_styles = [{"color":"k","linestyle":"--","zorder":-99},
                          {"color":"r","linestyle":"--","zorder":-99},
                          None,None]
        linemean_styles = [{"color":"k","linestyle":":","zorder":-999},
                           {"color":"r","linestyle":":","zorder":-999},
                           None,None]
        self.expotfig = SMHScatterplot(None, "expot", "abundances",
                                       tableview=self.measurement_view,
                                       filters=filters, point_styles=point_styles,
                                       linefit_styles=linefit_styles,linemean_styles=linemean_styles,
                                       do_not_select_unacceptable=True)
        self.rewfig = SMHScatterplot(None, "reduced_equivalent_width", "abundances",
                                     tableview=self.measurement_view,
                                     filters=filters, point_styles=point_styles,
                                     linefit_styles=linefit_styles,linemean_styles=linemean_styles,
                                     do_not_select_unacceptable=True)
        
        sp = QtGui.QSizePolicy(QtGui.QSizePolicy.MinimumExpanding, 
                               QtGui.QSizePolicy.MinimumExpanding)
        for fig in [self.expotfig, self.rewfig]:
            fig.setSizePolicy(sp)
        return None
    def _init_specfig(self, parent):
        self.specfig = SMHSpecDisplay(None, self.parent.session, enable_masks=True,
                                      get_selected_model=self._get_selected_model)
        sp = QtGui.QSizePolicy(QtGui.QSizePolicy.MinimumExpanding, 
                               QtGui.QSizePolicy.MinimumExpanding)
        self.specfig.setSizePolicy(sp)
        self.specfig.add_callback_after_fit(self.refresh_current_model)
        self.ax_spectrum = self.specfig.ax_spectrum
        self.ax_residual = self.specfig.ax_residual
    def refresh_current_model(self):
        spectral_model, proxy_index, index = self._get_selected_model(True)
        if spectral_model is None: return None
        self.measurement_view.update_row(proxy_index.row())
    
    def _check_lineedit_state(self, *args, **kwargs):
        """
        Update the background color of a QLineEdit object based on whether the
        input is valid.
        """
        # TODO: Implement from
        # http://stackoverflow.com/questions/27159575/pyside-modifying-widget-colour-at-runtime-without-overwriting-stylesheet
        sender = self.sender()
        validator = sender.validator()
        state = validator.validate(sender.text(), 0)[0]
        if state == QtGui.QValidator.Acceptable:
            color = 'none' # normal background color
        elif state == QtGui.QValidator.Intermediate:
            color = '#fff79a' # yellow
        else:
            color = '#f6989d' # red
        sender.setStyleSheet('QLineEdit { background-color: %s }' % color)
        return None
    def _check_for_spectral_models(self):
        """
        Check the session for any valid spectral models that are associated with
        the determination of stellar parameters.
        """
        # Are there any spectral models to be used for the determination of
        # stellar parameters?
        for sm in self.parent.session.metadata.get("spectral_models", []):
            if sm.use_for_stellar_parameter_inference: break
        else:
            reply = QtGui.QMessageBox.information(self,
                "No spectral models found",
                "No spectral models are currently associated with the "
                "determination of stellar parameters.\n\n"
                "Click 'OK' to load the transitions manager.")
            if reply == QtGui.QMessageBox.Ok:
                # Load line list manager.
                dialog = TransitionsDialog(self.parent.session,
                    callbacks=[
                        self.parent.transition_dialog_callback
                    ])
                dialog.exec_()

                # Do we even have any spectral models now?
                for sm in self.parent.session.metadata.get("spectral_models", []):
                    if sm.use_for_stellar_parameter_inference: break
                else:
                    return False
            else:
                return False
        return True



class StellarParameterUncertaintiesDialog(QtGui.QDialog):
    def __init__(self, session,
                 default_tols=[5,0.01,0.01],
                 default_syserrs=[150,0.3,0.2],**kwargs):
        """
        A widget to calculate stellar parameter uncertainties.
        default_tols = [Teff, logg, vt] (5K, 0.01, 0.01)
        default_syserrs = [Teff, logg, vt] (150K, 0.3, 0.2)
        """
        super(StellarParameterUncertaintiesDialog, self).__init__(**kwargs)
        
        self.session = session
        Teff, logg, vt, MH = session.stellar_parameters
        stat_Teff, stat_logg, stat_vt, stat_MH = session.stellar_parameters_staterr
        sys_Teff, sys_logg, sys_vt, sys_MH = session.stellar_parameters_syserr
        tot_Teff, tot_logg, tot_vt, tot_MH = session.stellar_parameters_syserr
        
<<<<<<< HEAD
        # Display dialog in center and set size policy.
        self.setGeometry(320, 160, 320, 160)
        self.move(QtGui.QApplication.desktop().screen().rect().center() \
            - self.rect().center())
        self.setWindowTitle("Stellar parameter uncertainty analysis")
=======
        self.parent.proxy_spectral_models.beginResetModel()
        value = super(SpectralModelsTableModel, self).setData(index, value, role)

        # If we have a cache of the state transitions, update the entries.
        if hasattr(self.parent, "_state_transitions"):
            cols = ("equivalent_width", "reduced_equivalent_width", "abundance")
            for col in cols:
                self.parent._state_transitions[col][index.row()] = np.nan
            self.parent.update_scatter_plots(redraw=False)
            self.parent.update_selected_points(redraw=False)

        # TODO: Any cheaper way to update this?
        #       layoutAboutToBeChanged() and layoutChanged() didn't work
        #       neither did rowCountChanged or rowMoved()
        self.parent.proxy_spectral_models.endResetModel()

        # Update figures.
        self.parent.update_scatter_plots(redraw=False)
        self.parent.update_selected_points(redraw=False)
        self.parent.update_trend_lines(redraw=True)
>>>>>>> 2d956f45
        
        sp = QtGui.QSizePolicy(
            QtGui.QSizePolicy.MinimumExpanding, 
            QtGui.QSizePolicy.MinimumExpanding)
        sp.setHeightForWidth(self.sizePolicy().hasHeightForWidth())
        self.setSizePolicy(sp)
        
        vbox = QtGui.QVBoxLayout(self)
        ### Create table grid layout
        grid = QtGui.QGridLayout()
        collabel, coltol, colstaterr, colsyserr, coltoterr = 0,1,2,3,4
        ## Column Labels
        grid.addWidget(QtGui.QLabel("Tolerance",self), 0, coltol)
        grid.addWidget(QtGui.QLabel("Stat Error",self), 0, colstaterr)
        grid.addWidget(QtGui.QLabel("Sys Error",self), 0, colsyserr)
        grid.addWidget(QtGui.QLabel("Total Error",self), 0, coltoterr)
        ## Row Labels
        self.label_Teff = QtGui.QLabel(self)
        self.label_logg = QtGui.QLabel(self)
        self.label_MH = QtGui.QLabel(self)
        self.label_vt = QtGui.QLabel(self)
        for i, label in enumerate([self.label_Teff, self.label_logg, self.label_MH, self.label_vt]):
            label.setSizePolicy(QtGui.QSizePolicy(QtGui.QSizePolicy.Preferred, QtGui.QSizePolicy.Minimum))
            grid.addWidget(label, i+1, collabel)
        ## Tolerances
        self.edit_tol_Teff = QtGui.QLineEdit(self)
        self.edit_tol_logg = QtGui.QLineEdit(self)
        self.edit_tol_vt = QtGui.QLineEdit(self)
        self.edit_tol_Teff.setText(str(default_tols[0]))
        self.edit_tol_logg.setText(str(default_tols[1]))
        self.edit_tol_vt.setText(str(default_tols[2]))
        for i, edit in zip([0,1,3],[self.edit_tol_Teff, self.edit_tol_logg, self.edit_tol_vt]):
            edit.setMinimumSize(QtCore.QSize(40, 0))
            edit.setMaximumSize(QtCore.QSize(50, 16777215))
            edit.setAlignment(QtCore.Qt.AlignCenter)
            edit.setValidator(QtGui.QDoubleValidator(0.001, 50, 3, edit))
            edit.setSizePolicy(QtGui.QSizePolicy(QtGui.QSizePolicy.Preferred, QtGui.QSizePolicy.Minimum))
            grid.addWidget(edit, i+1, coltol)
        ## StatErrs
        self.label_staterr_Teff = QtGui.QLabel(self)
        self.label_staterr_logg = QtGui.QLabel(self)
        self.label_staterr_MH = QtGui.QLabel(self)
        self.label_staterr_vt = QtGui.QLabel(self)
        for i, label in enumerate([self.label_staterr_Teff, self.label_staterr_logg,
                                   self.label_staterr_MH, self.label_staterr_vt]):
            label.setSizePolicy(QtGui.QSizePolicy(QtGui.QSizePolicy.Preferred, QtGui.QSizePolicy.Minimum))
            grid.addWidget(label, i+1, colstaterr)
        ## SysErrs
        self.edit_syserr_Teff = QtGui.QLineEdit(self)
        self.edit_syserr_logg = QtGui.QLineEdit(self)
        self.edit_syserr_MH = QtGui.QLineEdit(self)
        self.edit_syserr_vt = QtGui.QLineEdit(self)
        for i, edit in enumerate([self.edit_syserr_Teff, self.edit_syserr_logg,
                                  self.edit_syserr_MH, self.edit_syserr_vt]):
            edit.setMinimumSize(QtCore.QSize(40, 0))
            edit.setMaximumSize(QtCore.QSize(50, 16777215))
            edit.setAlignment(QtCore.Qt.AlignCenter)
            edit.setValidator(QtGui.QDoubleValidator(0.01, 1000, 2, edit))
            edit.setSizePolicy(QtGui.QSizePolicy(QtGui.QSizePolicy.Preferred, QtGui.QSizePolicy.Minimum))
            grid.addWidget(edit, i+1, colsyserr)
        ## TotErrs
        self.label_toterr_Teff = QtGui.QLabel(self)
        self.label_toterr_logg = QtGui.QLabel(self)
        self.label_toterr_MH = QtGui.QLabel(self)
        self.label_toterr_vt = QtGui.QLabel(self)
        for i, label in enumerate([self.label_toterr_Teff, self.label_toterr_logg,
                                   self.label_toterr_MH, self.label_toterr_vt]):
            label.setSizePolicy(QtGui.QSizePolicy(QtGui.QSizePolicy.Preferred, QtGui.QSizePolicy.Minimum))
            grid.addWidget(label, i+1, coltoterr)
        
        self.refresh_table()
        vbox.addLayout(grid)
        
        ### Add buttons to bottom
        hbox = QtGui.QHBoxLayout()
        self.btn_staterr = QtGui.QPushButton(self)
        self.btn_staterr.setText("Calculate Stat Err")
        self.btn_staterr.clicked.connect(self.calc_stat_err)
        hbox.addWidget(self.btn_staterr)
        self.btn_exit = QtGui.QPushButton(self)
        self.btn_exit.setText("Save to Session and Exit")
        self.btn_exit.setDefault(True)
        self.btn_exit.clicked.connect(self.save_and_exit)
        hbox.addWidget(self.btn_exit)
        vbox.addLayout(hbox)

    def refresh_table(self):
        Teff, logg, vt, MH = self.session.stellar_parameters
        stat_Teff, stat_logg, stat_vt, stat_MH = self.session.stellar_parameters_staterr
        sys_Teff, sys_logg, sys_vt, sys_MH = self.session.stellar_parameters_syserr
        tot_Teff, tot_logg, tot_vt, tot_MH = self.session.stellar_parameters_err
        
        self.label_Teff.setText("Teff={:.0f}".format(Teff))
        self.label_logg.setText("logg={:.2f}".format(logg))
        self.label_MH.setText("[M/H]={:.2f}".format(MH))
        self.label_vt.setText("vt={:.2f}".format(vt))
        
        self.label_staterr_Teff.setText("{:.0f}".format(stat_Teff))
        self.label_staterr_logg.setText("{:.2f}".format(stat_logg))
        self.label_staterr_MH.setText("{:.2f}".format(stat_MH))
        self.label_staterr_vt.setText("{:.2f}".format(stat_vt))
        
        self.edit_syserr_Teff.setText("{:.0f}".format(sys_Teff))
        self.edit_syserr_logg.setText("{:.2f}".format(sys_logg))
        self.edit_syserr_MH.setText("{:.2f}".format(sys_MH))
        self.edit_syserr_vt.setText("{:.2f}".format(sys_vt))
        
        self.label_toterr_Teff.setText("{:.0f}".format(tot_Teff))
        self.label_toterr_logg.setText("{:.2f}".format(tot_logg))
        self.label_toterr_MH.setText("{:.2f}".format(tot_MH))
        self.label_toterr_vt.setText("{:.2f}".format(tot_vt))
        
    def calc_stat_err(self):
        self.btn_staterr.setText("Calculating Stat Err...(may take a while)")
        tols = [float(x.text()) for x in [self.edit_tol_Teff, self.edit_tol_logg, self.edit_tol_vt]]
        syserrs = [float(x.text()) for x in [self.edit_syserr_Teff, self.edit_syserr_logg,
                                             self.edit_syserr_vt, self.edit_syserr_MH]]
        staterr_Teff, staterr_logg, staterr_vt, staterr_MH = self.session.stellar_parameter_uncertainty_analysis(
            tolerances=tols, systematic_errors=syserrs)
        self.label_staterr_Teff.setText("{:.0f}".format(staterr_Teff))
        self.label_staterr_logg.setText("{:.2f}".format(staterr_logg))
        self.label_staterr_MH.setText("{:.2f}".format(staterr_MH))
        self.label_staterr_vt.setText("{:.2f}".format(staterr_vt))
        self.btn_staterr.setText("Calculate Stat Err")
        self.save_to_session()
    def save_to_session(self):
        self.session.set_stellar_parameters_errors("stat",
            float(self.label_staterr_Teff.text()),
            float(self.label_staterr_logg.text()),
            float(self.label_staterr_vt.text()),
            float(self.label_staterr_MH.text()))
        self.session.set_stellar_parameters_errors("sys",
            float(self.edit_syserr_Teff.text()),
            float(self.edit_syserr_logg.text()),
            float(self.edit_syserr_vt.text()),
            float(self.edit_syserr_MH.text()))
        self.refresh_table()
    
    def save_and_exit(self):
        """
        Save to session metadata
        """
        self.save_to_session()
        self.close()
        <|MERGE_RESOLUTION|>--- conflicted
+++ resolved
@@ -12,11 +12,7 @@
 import matplotlib.gridspec
 import numpy as np
 import sys
-<<<<<<< HEAD
-from PySide2 import QtCore, QtGui
-=======
-from PyQt5 import (QtCore, QtGui as QtGui2, QtWidgets as QtGui)
->>>>>>> 2d956f45
+from PySide2 import (QtCore, QtGui as QtGui2, QtWidgets as QtGui)
 from matplotlib.colors import ColorConverter
 from matplotlib.ticker import MaxNLocator
 from time import time
@@ -123,425 +119,9 @@
         rhs_layout.addWidget(self.rewfig)
         rhs_layout.addWidget(self.specfig)
         self.parent_layout.addLayout(rhs_layout)
-<<<<<<< HEAD
         ###########################################
         ############ Finish RHS Layout ############
         ###########################################
-=======
-
-        # Some empty figure objects that we will use later.
-        self._lines = {
-            "excitation_slope_text": {},
-            "line_strength_slope_text": {},
-            "abundance_text": {},
-
-            "excitation_trends": {},
-            "line_strength_trends": {},
-            "excitation_medians": {},
-            "line_strength_medians": {},
-            "scatter_points": {},
-            "scatter_point_errors": {},
-            "selected_point": [
-                self.ax_excitation.scatter([], [],
-                    edgecolor="b", facecolor="none", s=150, linewidth=3, zorder=1e4),
-                self.ax_line_strength.scatter([], [],
-                    edgecolor="b", facecolor="none", s=150, linewidth=3, zorder=1e4)
-            ],
-        }
-
-
-        # Connect buttons.
-        self.btn_measure.clicked.connect(self.measure_abundances)
-        self.btn_options.clicked.connect(self.options)
-        self.btn_solve.clicked.connect(self.solve_parameters)
-        self.btn_filter.clicked.connect(self.filter_models)
-        self.btn_quality_control.clicked.connect(self.quality_control)
-        self.edit_teff.returnPressed.connect(self.measure_abundances)
-        self.edit_logg.returnPressed.connect(self.measure_abundances)
-        self.edit_metallicity.returnPressed.connect(self.measure_abundances)
-        self.edit_xi.returnPressed.connect(self.measure_abundances)
-        self.edit_alpha.returnPressed.connect(self.measure_abundances)
-
-        # Connect matplotlib.
-        self.figure.mpl_connect("button_press_event", self.figure_mouse_press)
-        # Zoom box
-        self.figure.enable_interactive_zoom()
-        self.figure.setFocusPolicy(QtCore.Qt.ClickFocus)
-
-        return None
-
-
-    def populate_widgets(self):
-        """ Update the stellar parameter edit boxes from the session. """
-
-        if not hasattr(self.parent, "session") or self.parent.session is None:
-            return None
-
-        widget_info = [
-            (self.edit_teff, "{0:.0f}", "effective_temperature"),
-            (self.edit_logg, "{0:.2f}", "surface_gravity"),
-            (self.edit_metallicity, "{0:+.2f}", "metallicity"),
-            (self.edit_xi, "{0:.2f}", "microturbulence"),
-            (self.edit_alpha, "{0:.2f}", "alpha")
-        ]
-        metadata = self.parent.session.metadata["stellar_parameters"]
-
-        for widget, format, key in widget_info:
-            widget.setText(format.format(metadata[key]))
-
-        self.specfig.new_session(self.parent.session)
-
-        return None
-
-
-    def _check_lineedit_state(self, *args, **kwargs):
-        """
-        Update the background color of a QLineEdit object based on whether the
-        input is valid.
-        """
-
-        # TODO: Implement from
-        # http://stackoverflow.com/questions/27159575/pyside-modifying-widget-colour-at-runtime-without-overwriting-stylesheet
-
-        sender = self.sender()
-        validator = sender.validator()
-        state = validator.validate(sender.text(), 0)[0]
-        if state == QtGui2.QValidator.Acceptable:
-            color = 'none' # normal background color
-        elif state == QtGui2.QValidator.Intermediate:
-            color = '#fff79a' # yellow
-        else:
-            color = '#f6989d' # red
-        sender.setStyleSheet('QLineEdit { background-color: %s }' % color)
-    
-        return None
-
-
-    def filter_models(self):
-        """
-        Filter the view of the models used in the determination of stellar
-        parameters. 
-        """
-
-        hide = self.btn_filter.text().startswith("Hide")
-
-        if hide:
-            self.proxy_spectral_models.add_filter_function(
-                "is_acceptable", lambda model: model.is_acceptable)
-        else:
-            self.proxy_spectral_models.delete_filter_function("is_acceptable")
-
-        text = "{} unacceptable models".format(("Hide", "Show")[hide])
-        self.btn_filter.setText(text)
-        return None
-
-
-    def quality_control(self):
-        """
-        Show a dialog to specify quality control constraints for spectral models
-        used in the determination of stellar parameters.
-        """
-
-        dialog = QualityControlDialog(self.parent.session,
-            filter_spectral_models=lambda m: m.use_for_stellar_parameter_inference)
-        dialog.exec_()
-
-        # Update the state.
-        if len(dialog.affected_indices) > 0:
-
-            self.proxy_spectral_models.beginResetModel()
-            if hasattr(self, "_state_transitions"):
-                indices = np.array(dialog.affected_indices)
-                self._state_transitions["abundance"][indices] = np.nan
-                self._state_transitions["reduced_equivalent_width"][indices] = np.nan
-
-            # Update table and view.
-            self.proxy_spectral_models.endResetModel()
-            self.update_scatter_plots()
-            self.update_trend_lines(redraw=True)
-
-        return None
-
-
-    def figure_mouse_pick(self, event):
-        """
-        Trigger for when the mouse is used to select an item in the figure.
-
-        :param event:
-            The matplotlib event.
-        """
-        
-        ycol = "abundance"
-        xcol = {
-            self.ax_excitation_twin: "expot",
-            self.ax_line_strength_twin: "reduced_equivalent_width"
-        }[event.inaxes]
-
-        xscale = np.ptp(event.inaxes.get_xlim())
-        yscale = np.ptp(event.inaxes.get_ylim())
-        try:
-            distance = np.sqrt(
-                    ((self._state_transitions[ycol] - event.ydata)/yscale)**2 \
-                +   ((self._state_transitions[xcol] - event.xdata)/xscale)**2)
-        except AttributeError:
-            # Stellar parameters have not been measured yet
-            return None
-
-        index = np.nanargmin(distance)
-
-        # Because the state transitions are linked to the parent source model of
-        # the table view, we will have to get the proxy index.
-        proxy_index = self.table_view.model().mapFromSource(
-            self.proxy_spectral_models.sourceModel().createIndex(index, 0)).row()
-
-        self.table_view.selectRow(proxy_index)
-        return None
-
-
-    def figure_mouse_press(self, event):
-        """
-        Trigger for when the left mouse button is pressed in the figure.
-
-        :param event:
-            The matplotlib event.
-        """
-
-        if event.button != 1: return None
-
-        if event.inaxes \
-        in (self.ax_excitation, self.ax_excitation_twin,
-            self.ax_line_strength, self.ax_line_strength_twin):
-            self.figure_mouse_pick(event)
-
-        return None
-
-
-    def update_selected_scatter_point(self):
-        """ The current-selected spectral model has been re-fit. """
-
-        spectral_model, proxy_index, index = self._get_selected_model(True)
-
-        # Update the reduced equivalent width for this model in the state.
-        if hasattr(self, "_state_transitions"):
-
-            meta = spectral_model.metadata["fitted_result"][-1]
-            self._state_transitions["reduced_equivalent_width"][index] \
-                = meta["reduced_equivalent_width"][0]
-            self._state_transitions["abundance"][index] \
-                = meta.get("abundances", [np.nan])[0]
-            self._state_transitions["abundance_uncertainty"][index] \
-                = meta.get("abundance_uncertainties", [np.nan])[0]
-
-            self.update_scatter_plots()
-            self.update_selected_points(redraw=True)
-
-        return None
-
-
-    def update_stellar_parameters(self):
-        """ Update the stellar parameters with the values in the GUI. """
-
-        self.parent.session.metadata["stellar_parameters"].update({
-            "effective_temperature": float(self.edit_teff.text()),
-            "surface_gravity": float(self.edit_logg.text()),
-            "metallicity": float(self.edit_metallicity.text()),
-            "microturbulence": float(self.edit_xi.text()),
-            "alpha": float(self.edit_alpha.text())
-        })
-        return True
-
-
-
-    def _check_for_spectral_models(self):
-        """
-        Check the session for any valid spectral models that are associated with
-        the determination of stellar parameters.
-        """
-
-        # Are there any spectral models to be used for the determination of
-        # stellar parameters?
-        for sm in self.parent.session.metadata.get("spectral_models", []):
-            if sm.use_for_stellar_parameter_inference: break
-
-        else:
-            reply = QtGui.QMessageBox.information(self,
-                "No spectral models found",
-                "No spectral models are currently associated with the "
-                "determination of stellar parameters.\n\n"
-                "Click 'OK' to load the transitions manager.")
-
-            if reply == QtGui.QMessageBox.Ok:
-                # Load line list manager.
-                dialog = TransitionsDialog(self.parent.session,
-                    callbacks=[
-                        self.parent.transition_dialog_callback
-                    ])
-                dialog.exec_()
-
-                # Do we even have any spectral models now?
-                for sm in self.parent.session.metadata.get("spectral_models", []):
-                    if sm.use_for_stellar_parameter_inference: break
-                else:
-                    return False
-            else:
-                return False
-
-        return True
-
-
-    def update_scatter_plots(self, redraw=False):
-        """
-        Update the axes showing the abundances with respect to excitation
-        potential and abundances with respect to reduced equivalent width.
-
-        :param redraw: [optional]
-            Force a redraw of the figure.
-        """
-
-        try:
-            state = self._state_transitions
-
-        except AttributeError:
-            if redraw:
-                self.figure.draw()
-            return None
-
-
-        # Group by species with finite abundances.
-        finite_species = set(state["species"][np.isfinite(state["abundance"])])
-        for species in finite_species:
-
-            # We don't use setdefault because it would need to create the
-            # object value before checking whether the key exists in the
-            # dictionary, and we don't want that because matplotlib won't
-            # clean it up.
-            if species not in self._lines["scatter_points"]:
-                zorder = self._zorders.get(species, 1)
-                facecolor = self._colors.get(species, "#FFFFFF")
-
-                self._lines["scatter_points"][species] = [
-                    self.ax_excitation.scatter([], [], 
-                        s=40, zorder=zorder, facecolor=facecolor,
-                        linewidths=1),
-                    self.ax_line_strength.scatter([], [], 
-                        s=40, zorder=zorder, facecolor=facecolor,
-                        linewidths=1)
-                ]
-
-                self._lines["scatter_point_errors"][species] = [
-                    self.ax_excitation.errorbar(
-                        np.nan * np.ones(2), np.nan * np.ones(2), 
-                        yerr=np.nan * np.ones((2, 2)), fmt=None, 
-                        ecolor="#666666", elinewidth=2, zorder=-10,
-                        capsize=3),
-                    self.ax_line_strength.errorbar(
-                        np.nan * np.ones(2), np.nan * np.ones(2), 
-                        xerr=np.nan * np.ones((2, 2)),
-                        yerr=np.nan * np.ones((2, 2)), fmt=None,
-                        ecolor="#666666", elinewidth=2,  zorder=-10,
-                        capsize=3)
-                ]
-
-            ex_collection, ls_collection \
-                = self._lines["scatter_points"][species]
-
-            mask = state["species"] == species
-            y = state["abundance"][mask]
-            
-            x = state["expot"][mask]
-            ex_collection.set_offsets(np.array([x, y]).T)
-
-            x = state["reduced_equivalent_width"][mask]
-            ls_collection.set_offsets(np.array([x, y]).T)
-
-
-            ex_container, ls_container \
-                = self._lines["scatter_point_errors"][species]
-
-            # No error in x-direction.
-            _, (ex_yerr_top, ex_yerr_bot), (ybars, ) = ex_container
-
-            x = state["expot"][mask]
-            ex_collection.set_offsets(np.array([x, y]).T)
-
-            # Update errors.
-            yerr = state["abundance_uncertainty"][mask]
-            yerr_top = y + yerr
-            yerr_bot = y - yerr
-
-            ex_yerr_top.set_xdata(x)
-            ex_yerr_bot.set_xdata(x)
-            ex_yerr_top.set_ydata(yerr_top)
-            ex_yerr_bot.set_ydata(yerr_bot)
-
-            ex_ysegments = [np.array([[xi, yt], [xi, yb]]) for xi, yt, yb in \
-                zip(x, yerr_top, yerr_bot)]
-            ybars.set_segments(ex_ysegments)
-
-
-            _,  (ls_xerr_lt, ls_xerr_rt, ls_yerr_top, ls_yerr_bot), \
-                (xbars, ybars) = ls_container
-            
-            # Update errors (y-errors the same as above).
-            x = state["reduced_equivalent_width"][mask]
-            xerr = np.nan * np.ones(mask.sum())
-            # TODO: Show REW errors, even if they are small?
-            xerr_rt = x + xerr
-            xerr_lt = x - xerr
-
-            ls_yerr_top.set_xdata(x)
-            ls_yerr_bot.set_xdata(x)
-            ls_yerr_top.set_ydata(yerr_top)
-            ls_yerr_bot.set_ydata(yerr_bot)
-
-            ls_xerr_lt.set_ydata(y)
-            ls_xerr_rt.set_ydata(y)
-            ls_xerr_lt.set_xdata(xerr_lt)
-            ls_xerr_rt.set_xdata(xerr_rt)
-
-            ybars.set_segments([np.array([[xi, yt], [xi, yb]]) \
-                for xi, yt, yb in zip(x, yerr_top, yerr_bot)])
-
-            xbars.set_segments([np.array([[xt, yi], [xb, yi]]) \
-                for xt, xb, yi in zip(xerr_rt, xerr_lt, y)])
-
-
-        # Update limits on the excitation and line strength figures.
-        style_utils.relim_axes(self.ax_excitation)
-        style_utils.relim_axes(self.ax_line_strength)
-
-        self.ax_excitation_twin.set_ylim(self.ax_excitation.get_ylim())
-        self.ax_line_strength_twin.set_ylim(self.ax_line_strength.get_ylim())
-        self.ax_excitation_twin.set_ylabel(r"$\log_\epsilon({\rm X})$")
-        self.ax_line_strength_twin.set_ylabel(r"$\log_\epsilon({\rm X})$")
-
-        # Scale the left hand ticks to [X/H] or [X/M]
-
-        # How many atomic number?
-        Z = set([int(species) for species in finite_species])
-        if len(Z) == 1:
-
-            scaled_ticks = np.array(
-                self.ax_excitation.get_yticks()) - solar_composition(Z)[0]
-
-            self.ax_excitation.set_yticklabels(scaled_ticks)
-            self.ax_line_strength.set_yticklabels(scaled_ticks)
-
-            label = "[{}/H]".format(state["element"][mask][0].split()[0])
-            self.ax_excitation.set_ylabel(label)
-            self.ax_line_strength.set_ylabel(label)
-
-        else:
-            raise NotImplementedError
-        
-        # Update trend lines.
-        self.update_trend_lines()
-
-        if redraw:
-            self.figure.draw()
-        return None
-
->>>>>>> 2d956f45
 
     def measure_abundances(self):
         """ 
@@ -569,7 +149,6 @@
                     logger.exception(
                         "Exception in fitting spectral model {}".format(model))
                     continue
-<<<<<<< HEAD
         self.update_stellar_parameter_session()
         
         ## Loop through the spectral models and measure relevant abundances
@@ -599,195 +178,6 @@
         self.specfig.new_session(self.parent.session)
         self.update_stellar_parameter_state_table()
         self.refresh_plots()
-=======
-
-        # Update the session with the stellar parameters in the GUI, and then
-        # calculate abundances.
-        self.update_stellar_parameters()
-
-        self.proxy_spectral_models.beginResetModel()
-        filtering = lambda model: model.use_for_stellar_parameter_inference
-        try:
-            self._state_transitions, state, \
-                = self.parent.session.stellar_parameter_state(full_output=True,
-                    filtering=filtering)
-
-        except ValueError as e:
-            logger.warn(e)
-            logger.warn("No measured transitions to calculate abundances for.")
-            return None
-
-        # The order of transitions may differ from the order in the table view.
-        # We need to re-order the transitions by hashes.
-        """
-        print("STATE")
-        print(self._state_transitions)
-
-        print("MODELS")
-        print([each.transition["wavelength"][0] for each in self.parent.session.metadata["spectral_models"]])
-
-        # The number of transitions should match what is shown in the view.
-        assert len(self._state_transitions) == self.table_view.model().rowCount(
-            QtCore.QModelIndex())
-        """
-
-        # Otherwise we're fucked:
-        expected_hashes = np.array([smh.LineList.hash(each.transitions[0]) for each in \
-            self.parent.session.metadata["spectral_models"]]) 
-
-        assert np.all(expected_hashes == self._state_transitions.compute_hashes())
-
-        self.update_scatter_plots(redraw=True)
-
-        # Draw trend lines based on the data already there.
-        self.update_trend_lines()
-
-        # Update selected entries.
-        self.selected_model_changed()
-
-        # Update abundance column for all rows.
-        data_model = self.proxy_spectral_models.sourceModel()
-        # 3 is the abundance column
-        data_model.dataChanged.emit(
-            data_model.createIndex(0, 3),
-            data_model.createIndex(
-                data_model.rowCount(QtCore.QModelIndex()), 3))
-
-        # It ought to be enough just to emit the dataChanged signal, but
-        # there is a bug when using proxy models where the data table is
-        # updated but the view is not, so we do this hack to make it
-        # work:
-        self.table_view.columnMoved(3, 3, 3)
-
-        self.proxy_spectral_models.endResetModel()
-
-        return None
-
-
-    def update_trend_lines(self, redraw=False):
-        """
-        Update the trend lines in the figures.
-        """
-
-        
-        if not hasattr(self, "_state_transitions"):
-            if redraw:
-                self.figure.draw()
-            return None
-
-        # Use abundance errors in fit?
-        if self.parent.session.setting(("stellar_parameter_inference", 
-            "use_abundance_uncertainties_in_line_fits"), True):
-            yerr_column = "abundance_uncertainty"
-
-        else:
-            yerr_column = None
-
-        self.state_table_view.model().beginResetModel()
-        states = utils.equilibrium_state(self._state_transitions,
-            columns=("expot", "reduced_equivalent_width"), ycolumn="abundance",
-            yerr_column=yerr_column)
-
-        self._state_slopes = states
-        #self.state_table_view.model().reset()
-        self.state_table_view.model().endResetModel()
-
-
-        """
-        # Offsets from the edge of axes.
-        x_offset = 0.0125
-        y_offset = 0.10
-        y_space = 0.15
-        """
-
-        no_state = (np.nan, np.nan, np.nan, np.nan, 0)
-        for i, (species, state) in enumerate(states.items()):
-            if not state: continue
-
-            color = self._colors[species]
-
-            # Create defaults.
-            if species not in self._lines["excitation_medians"]:
-                self._lines["excitation_medians"][species] \
-                    = self.ax_excitation.plot([], [], c=color, linestyle=":")[0]
-            if species not in self._lines["line_strength_medians"]:
-                self._lines["line_strength_medians"][species] \
-                    = self.ax_line_strength.plot([], [], c=color, linestyle=":")[0]
-
-            if species not in self._lines["excitation_trends"]:
-                self._lines["excitation_trends"][species] \
-                    = self.ax_excitation.plot([], [], c=color)[0]
-            if species not in self._lines["line_strength_trends"]:
-                self._lines["line_strength_trends"][species] \
-                    = self.ax_line_strength.plot([], [], c=color)[0]
-
-            # Do actual updates.
-            #(m, b, np.median(y), np.std(y), len(x))
-            m, b, median, sigma, N = state.get("expot", no_state)
-
-            x = np.array(self.ax_excitation.get_xlim())
-            self._lines["excitation_medians"][species].set_data(x, median)
-            self._lines["excitation_trends"][species].set_data(x, m * x + b)
-
-            m, b, median, sigma, N = state.get("reduced_equivalent_width", no_state)
-            x = np.array(self.ax_line_strength.get_xlim())
-            self._lines["line_strength_medians"][species].set_data(x, median)
-            self._lines["line_strength_trends"][species].set_data(x, m * x + b)
-
-            """
-            # Show text.
-            # TECH DEBT:
-            # If a new species is added during stellar parameter determination
-            # and some text is already shown, new text could appear on top of
-            # that due to the way dictionaries (the state dictionary) is hashed.
-            if species not in self._lines["abundance_text"]:
-                self._lines["abundance_text"][species] \
-                    = self.ax_excitation.text(
-                        x_offset, 1 - y_offset - i * y_space, "",
-                        color=color, transform=self.ax_excitation.transAxes,
-                        horizontalalignment="left", verticalalignment="center")
-            
-            # Only show useful text.
-            text = ""   if N == 0 \
-                        else r"$\log_\epsilon{{\rm ({0})}} = {1:.2f} \pm {2:.2f}$"\
-                             r" $(N = {3:.0f})$".format(
-                                utils.species_to_element(species).replace(" ", "\,"),
-                                median, sigma, N)
-            self._lines["abundance_text"][species].set_text(text)
-
-
-            m, b, median, sigma, N = state.get("expot", no_state)
-            if species not in self._lines["excitation_slope_text"]:
-                self._lines["excitation_slope_text"][species] \
-                    = self.ax_excitation.text(
-                        1 - x_offset, 1 - y_offset - i * y_space, "",
-                        color=color, transform=self.ax_excitation.transAxes,
-                        horizontalalignment="right", verticalalignment="center")
-
-            # Only show useful text.
-            text = ""   if not np.isfinite(m) \
-                        else r"${0:+.3f}$ ${{\rm dex\,eV}}^{{-1}}$".format(m)
-            self._lines["excitation_slope_text"][species].set_text(text)
-
-
-            m, b, median, sigma, N = state.get("reduced_equivalent_width",
-                no_state)
-            if species not in self._lines["line_strength_slope_text"]:
-                self._lines["line_strength_slope_text"][species] \
-                    = self.ax_line_strength.text(
-                        1 - x_offset, 1 - y_offset - i * y_space, "",
-                        color=color, transform=self.ax_line_strength.transAxes,
-                        horizontalalignment="right", verticalalignment="center")
-
-            # Only show useful text.
-            text = ""   if not np.isfinite(m) else r"${0:+.3f}$".format(m)
-            self._lines["line_strength_slope_text"][species].set_text(text)
-            """
-
-        if redraw:
-            self.figure.draw()
-
->>>>>>> 2d956f45
         return None
     def update_stellar_parameter_session(self):
         """ Update the stellar parameters with the values in the GUI. """
@@ -1047,7 +437,6 @@
 
         return hbox
     def _init_state_table(self, parent):
-<<<<<<< HEAD
         grid_layout = QtGui.QGridLayout()
         def create_label(text, row, col, rowspan=1, colspan=1, align=QtCore.Qt.AlignCenter):
             label = QtGui.QLabel(self)
@@ -1066,39 +455,6 @@
         self.state_fe1_XH = create_label(u"nan ± nan", 1, 1)
         self.state_fe1_dAdchi = create_label(u"nan ± nan", 1, 2)
         self.state_fe1_dAdREW = create_label(u"nan ± nan", 1, 3)
-=======
-        self.state_table_view = QtGui.QTableView(self)
-        self.state_table_view.setModel(StateTableModel(self))
-        self.state_table_view.setSortingEnabled(False)
-        self.state_table_view.verticalHeader().setSectionResizeMode(QtGui.QHeaderView.Fixed)
-        self.state_table_view.verticalHeader().setDefaultSectionSize(_ROWHEIGHT)
-        self.state_table_view.setMaximumSize(QtCore.QSize(400, 3*(_ROWHEIGHT+1))) # MAGIC
-        self.state_table_view.setSizePolicy(QtGui.QSizePolicy(
-            QtGui.QSizePolicy.Preferred, QtGui.QSizePolicy.MinimumExpanding))
-        self.state_table_view.setSelectionBehavior(
-            QtGui.QAbstractItemView.SelectRows)
-
-        self.state_table_view.horizontalHeader().setSectionResizeMode(
-            QtGui.QHeaderView.Stretch)
-
-        self.state_table_view.horizontalHeader().setSectionResizeMode(
-            1, QtGui.QHeaderView.Fixed)
-        self.state_table_view.horizontalHeader().resizeSection(1, 35) # MAGIC
-        return None
-
-    def _init_measurement_table(self, parent):
-        #header = ["", u"λ\n[Å]", "Element", u"EW\n[mÅ]", u"σ(EW)\n[mÅ]",
-        #          "log ε\n[dex]", "σ(log ε)\n[dex]"]
-        header = ["", u"λ", "Element", u"EW", u"σ(EW)",
-                  "log ε", "σ(log ε)", "ul"]
-        attrs = ("is_acceptable", "_repr_wavelength", "_repr_element", 
-                 "equivalent_width", "err_equivalent_width", "abundance", "err_abundance",
-                 "is_upper_limit")
-
-        self.table_view = SpectralModelsTableView(self)
-        self.table_view.verticalHeader().setSectionResizeMode(QtGui.QHeaderView.Fixed)
-        self.table_view.verticalHeader().setDefaultSectionSize(_ROWHEIGHT)
->>>>>>> 2d956f45
         
         self.state_fe2_N = create_label(u"Fe II (nan)", 2, 0, align=QtCore.Qt.AlignLeft)
         self.state_fe2_XH = create_label(u"nan ± nan", 2, 1)
@@ -1130,7 +486,6 @@
             "use_for_stellar_parameter_inference",
             lambda model: model.use_for_stellar_parameter_inference)
         
-<<<<<<< HEAD
         self.btn_filter_acceptable = btn_filter
         self.btn_filter_acceptable.clicked.connect(self.refresh_plots)
         self.btn_refresh = btn_refresh
@@ -1138,20 +493,6 @@
         
         return vbox
     def _init_other_buttons(self, parent):
-=======
-        # Keep the first colum to a fixed width, but the rest stretched.
-        self.table_view.horizontalHeader().setSectionResizeMode(
-            0, QtGui.QHeaderView.Fixed)
-        self.table_view.horizontalHeader().resizeSection(0, 30) # MAGIC
-
-        for i in range(1, len(header)):
-            self.table_view.horizontalHeader().setSectionResizeMode(
-                i, QtGui.QHeaderView.Stretch)
-            
-        return None
-
-    def _init_table_buttons(self, parent):
->>>>>>> 2d956f45
         hbox = QtGui.QHBoxLayout()
         self.btn_quality_control = QtGui.QPushButton(self)
         self.btn_quality_control.setText("Quality control..")
@@ -1224,9 +565,9 @@
         sender = self.sender()
         validator = sender.validator()
         state = validator.validate(sender.text(), 0)[0]
-        if state == QtGui.QValidator.Acceptable:
+        if state == QtGui2.QValidator.Acceptable:
             color = 'none' # normal background color
-        elif state == QtGui.QValidator.Intermediate:
+        elif state == QtGui2.QValidator.Intermediate:
             color = '#fff79a' # yellow
         else:
             color = '#f6989d' # red
@@ -1283,34 +624,12 @@
         sys_Teff, sys_logg, sys_vt, sys_MH = session.stellar_parameters_syserr
         tot_Teff, tot_logg, tot_vt, tot_MH = session.stellar_parameters_syserr
         
-<<<<<<< HEAD
         # Display dialog in center and set size policy.
         self.setGeometry(320, 160, 320, 160)
-        self.move(QtGui.QApplication.desktop().screen().rect().center() \
+        var1 = QtGui.QApplication.desktop()
+        self.move(var1.screen().rect().center() \
             - self.rect().center())
         self.setWindowTitle("Stellar parameter uncertainty analysis")
-=======
-        self.parent.proxy_spectral_models.beginResetModel()
-        value = super(SpectralModelsTableModel, self).setData(index, value, role)
-
-        # If we have a cache of the state transitions, update the entries.
-        if hasattr(self.parent, "_state_transitions"):
-            cols = ("equivalent_width", "reduced_equivalent_width", "abundance")
-            for col in cols:
-                self.parent._state_transitions[col][index.row()] = np.nan
-            self.parent.update_scatter_plots(redraw=False)
-            self.parent.update_selected_points(redraw=False)
-
-        # TODO: Any cheaper way to update this?
-        #       layoutAboutToBeChanged() and layoutChanged() didn't work
-        #       neither did rowCountChanged or rowMoved()
-        self.parent.proxy_spectral_models.endResetModel()
-
-        # Update figures.
-        self.parent.update_scatter_plots(redraw=False)
-        self.parent.update_selected_points(redraw=False)
-        self.parent.update_trend_lines(redraw=True)
->>>>>>> 2d956f45
         
         sp = QtGui.QSizePolicy(
             QtGui.QSizePolicy.MinimumExpanding, 

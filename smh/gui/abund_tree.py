from __future__ import (division, print_function, absolute_import,
                        unicode_literals)

import numpy as np
import os
import sys
<<<<<<< HEAD
from PySide2 import QtCore, QtGui
=======
from PyQt5 import (QtCore, QtWidgets as QtGui)
>>>>>>> 2d956f45
from six import string_types, iteritems

from smh import (Session, specutils)
from smh.spectral_models import ProfileFittingModel, SpectralSynthesisModel
import smh.radiative_transfer as rt
from smh.linelists import LineList

from astropy import table

import time
import logging
logger = logging.getLogger(__name__)

_treecols = ["is_selected","wavelength","expot","loggf","element","A(X)","e(X)","equivalent_width","A(X)","A(X)"]
_treecolmap = dict(zip(range(len(_treecols)),_treecols))

def summarize_abundances_species(ttab,use_weights=True):
    element = ttab["element"][0]
    ttab = ttab[ttab["is_selected"]]
    N = len(ttab)
    if N==0: return [element, N, np.nan, np.nan, np.nan, np.nan]
    if use_weights:
        weights = 1./ttab["e(X)"]**2
    else:
        weights = np.ones(N)
    total_weights = np.sum(weights)
    abund = np.sum(ttab["A(X)"]*weights)/total_weights
    stdev = np.sum(ttab["e(X)"]*weights**2)/(total_weights**2)
    XH = np.nan
    XFe = np.nan
    return [element,N,abund,stdev,XH,XFe]
def summarize_abundances(tab):
    tab = tab.group_by("species")
    summary = []
    for i,species in enumerate(tab.groups.keys):
        ttab = tab.groups[i]
        summary.append(summarize_abundances_species(ttab))
    return summary

class AbundTreeView(QtGui.QTreeView):
    def __init__(self, parent, *args):
        super(AbundTreeView, self).__init__(parent, *args)
        self.parent = parent
        font = QtGui.QFont("Monospace")
        font.setStyleHint(QtGui.QFont.TypeWriter)
        self.setFont(font)
        self.setUniformRowHeights(True)
        self.setItemDelegate(AbundTreeViewDelegate(self))
    def span_cols(self):
        """
        Have to call after connecting a model
        """
        for i in range(10):
            if i==0: self.setColumnWidth(i,70)
            else: self.setColumnWidth(i,80)
        for i in range(len(self.model().summaries)):
            self.setFirstColumnSpanned(i,None, True)
class AbundTreeItem(object):
    def __init__(self, parent, row):
        self.parent = parent
        self.row = row
        self.subnodes = self._getChildren()
    def _getChildren(self):
        raise NotImplementedError()
    def child(self, row):
        return self.subnodes[row]
    def childCount(self):
        return len(self.subnodes)
class AbundTreeElementSummaryItem(AbundTreeItem):
    def __init__(self, parent, sm_indices, ab_indices, index, model):
        self.sm_indices = sm_indices
        self.ab_indices = ab_indices
        self.index = index
        self.model = model
        super(AbundTreeElementSummaryItem, self).__init__(parent, index)
        
        self.compute_summary()
        self.fmts = ["{:5}", "N={:3}", "A(X)={:5.2f}", "e(X)={:5.2f}", "[X/H]={:5.2f}", "[X/Fe]={:5.2f}"]
        self.precols = ["","N=","A(X)=","e(X)=","[X/H]=","[X/Fe]="]
    def _getChildren(self):
        N = len(self.sm_indices)
        return [AbundTreeMeasurementItem(row,self.sm_indices[row],self.ab_indices[row],self) for row in range(N)]
    def columnCount(self):
        return 6 #1
    def data(self, column):
        if column >= self.columnCount(): return None
        return self.fmts[column].format(self.summary[column])
        #return self.print_summary()
    def print_summary(self):
        return "{0:5} N={1:3} A(X)={2:5.2f} e(X)={3:5.2f} [X/H]={4:5.2f} [X/Fe]={5:5.2f}".format(*self.summary)
    def compute_summary(self):
        assert len(self.subnodes) >= 1
        elem = self.subnodes[0].data(8)
        N = len(self.subnodes)
        abunds = np.zeros(N)*np.nan
        errs = np.zeros(N)*np.nan
        for i,node in enumerate(self.subnodes):
            if node.data(0):
                errs[i] = float(node.data(5))
                abunds[i] = float(node.data(2))
        weights = 1./errs**2
        # TODO errors must be > 0 right now
        ii = np.logical_and(~np.isnan(abunds), ~np.isnan(weights))
        abunds = abunds[ii]
        errs = errs[ii]
        weights = weights[ii]
        N = len(abunds)
        total_weights = np.sum(weights)
        abund = np.sum(abunds*weights)/total_weights
        stdev = np.sum(errs*weights**2)/(total_weights**2)
        # TODO [X/H]
        # TODO [X/Fe]
        self.summary = [elem,N,abund,stdev,np.nan,np.nan]
        return None
class AbundTreeMeasurementItem(AbundTreeItem):
    def __init__(self,row,sm_ix,ab_ix,parent):
        self.row = row
        self.sm_ix = sm_ix # which spectral model
        self.ab_ix = ab_ix # which element abundance in that spectral model
        assert isinstance(parent, AbundTreeElementSummaryItem)
        self.parent = parent
        super(AbundTreeMeasurementItem, self).__init__(parent, row)
    def _getChildren(self):
        return []
    def columnCount(self):
        return 10
    def data(self, column):
        m = self.parent.model.parenttab.spectral_models[self.sm_ix]
        if column==0:
            return m.is_acceptable
        if isinstance(m,ProfileFittingModel):
            if column==1: #wl
                return "{:6.1f}".format(m.transitions["wavelength"][0])
            elif column==2: #A(X)
                try:
                    return "{:5.2f}".format(m.metadata["fitted_result"][2]["abundances"][0])
                except:
                    return str(np.nan)
            elif column==3: #equivalent_width
                try:
                    return "{:6.2f}".format(m.metadata["fitted_result"][2]["equivalent_width"][0]*1000.)
                except:
                    return str(np.nan)
            elif column==4: #REW
                try:
                    return "{:6.2f}".format(np.log10(m.metadata["fitted_result"][2]["equivalent_width"][0]/m.transitions["wavelength"][0]))
                except:
                    return str(np.nan)
            elif column==5: #e(X)
                #TODO
                return "{:4.2f}".format(0.1)
            elif column==6: #EP
                return "{:4.2f}".format(m.transitions["expot"][0])
            elif column==7: #loggf
                return "{:7.3f}".format(m.transitions["loggf"][0])
            elif column==8: #element
                return m.transitions["element"][0]
            else:
                return None
        else: #SpectralSynthesisModel
            raise NotImplementedError
    
class AbundTreeModel(QtCore.QAbstractItemModel):
    def __init__(self, parenttab, *args):
        super(AbundTreeModel, self).__init__(parenttab, *args)
        #there were some display bugs when this was named "parent"!
        self.parenttab = parenttab 
        # Summaries and all_species should be the same size
        self.summaries = []
        self.all_species = []
        self.all_sm_indices = {}
        self.all_ab_indices = {}

    def session_updated(self):
        # TODO call this whenever the session updates measurements in any way
        self.obtain_measurements_from_parent_tab()
    def obtain_measurements_from_parent_tab(self):
        logger.debug("Sorting measurements..."); start = time.time()
        measurements = self.parenttab.spectral_models
        all_species = []
        all_sm_indices = {} #species to index list
        all_ab_indices = {} #species to index list
        for i,m in enumerate(measurements):
            if isinstance(m,ProfileFittingModel):
                line = m.transitions[0]
                species = line["species"]
                if species in all_sm_indices: 
                    all_sm_indices[species].append(i)
                    all_ab_indices[species].append(0)
                else: 
                    all_species.append(species)
                    all_sm_indices[species] = [i]
                    all_ab_indices[species] = [0]
            if isinstance(m,SpectralSynthesisModel):
                raise NotImplementedError
        self.all_species = np.sort(all_species)
        assert len(self.all_species) == len(np.unique(self.all_species))
        self.all_sm_indices = all_sm_indices
        self.all_ab_indices = all_ab_indices

    def _getSummaries(self):
        summaries = []
        for index, species in enumerate(self.all_species):
            # Initialize the abundance summary 
            sm_indices = self.all_sm_indices[species]
            ab_indices = self.all_ab_indices[species]
            elem_summary = AbundTreeElementSummaryItem(None, sm_indices, ab_indices, index, self)
            summaries.append(elem_summary)
        return summaries

    def index(self, row, column, parent):
        if not parent.isValid(): # Root node, get a summary
            return self.createIndex(row, column, self.summaries[row])
        parentNode = parent.internalPointer()
        return self.createIndex(row, column, parentNode.subnodes[row])
    def parent(self, index):
        if not index.isValid():
            return QtCore.QModelIndex()
        node = index.internalPointer()
        if node.parent is None:
            return QtCore.QModelIndex()
        else:
            return self.createIndex(node.parent.row, 0, node.parent)
    def reset(self):
        # TODO figure out current open/closed/selected items in tree
        # repopulate after resetting the model
        
        #self.beginResetModel()
        self.session_updated()
        self.summaries = self._getSummaries()
        QtCore.QAbstractItemModel.reset(self)
        #self.endResetModel()
    def rowCount(self, parent):
        if not parent.isValid():
            return len(self.summaries)
        node = parent.internalPointer()
        return len(node.subnodes)
    def columnCount(self, parent):
        if isinstance(parent, AbundTreeElementSummaryItem):
            return 6
        return 10

    def data(self, index, role):
        if not index.isValid(): return None
        if role == QtCore.Qt.CheckStateRole and index.column()==0:
            item = index.internalPointer()
            if isinstance(item, AbundTreeMeasurementItem):
                checked = item.data(0)# == "True" #grrr
                if checked: return QtCore.Qt.Checked
                else: return QtCore.Qt.Unchecked
            else: return None
        if role != QtCore.Qt.DisplayRole: return None
        item = index.internalPointer()
        return item.data(index.column())

    def setData(self, index, value, role):
        item = index.internalPointer()
        if isinstance(item, AbundTreeMeasurementItem) and index.column()==0:
            # Check or uncheck a box
            if role == QtCore.Qt.EditRole: return False
            if role == QtCore.Qt.CheckStateRole:
                #assert isinstance(value, bool),value
                m = self.parenttab.spectral_models[item.sm_ix]
                m.metadata["is_acceptable"] = value
                # Also edit the parent summary here!
                item.parent.compute_summary()
                topLeft = self.createIndex(0, 0, item.parent)
                botRight = self.createIndex(0, item.parent.columnCount(), item.parent)
                self.dataChanged.emit(index,index)
                self.dataChanged.emit(topLeft,botRight)
                return True
        return False
            
    def flags(self, index):
        if not index.isValid(): return None
        item = index.internalPointer()
        if isinstance(item, AbundTreeElementSummaryItem):
            pass
        if isinstance(item, AbundTreeMeasurementItem):
            if index.column() == 0:
                return QtCore.Qt.ItemIsEnabled | QtCore.Qt.ItemIsSelectable | QtCore.Qt.ItemIsUserCheckable
        return QtCore.Qt.ItemIsEnabled | QtCore.Qt.ItemIsSelectable

    def headerData(self, section, orientation, role):
        if orientation == QtCore.Qt.Horizontal and role == QtCore.Qt.DisplayRole:
            cols = ["","wl","A(X)","EW","REW","e(X)","EP","loggf","element",""]
            if section < len(cols):
                return cols[section]
        return None
        
if __name__=="__main__":
    app = QtGui.QApplication(sys.argv)
    import main_ui
    app.window = main_ui.Ui_MainWindow()
    for i in range(app.window.tabs.count()):
        app.window.tabs.setTabEnabled(i, True)

    app.window.show()

    import yaml
    with open(Session._default_settings_path, "rb") as fp:
        defaults = yaml.load(fp)
    datadir = os.path.dirname(os.path.abspath(__file__))+"/../tests/test_data"
    session = Session([datadir+"/spectra/hd122563.fits"])
    session.metadata.update(defaults)
    ll = LineList.read(os.path.dirname(os.path.abspath(__file__))+"/../tests/test_data/linelists/complete.list")
    session.metadata["line_list"] = ll
    import cPickle as pickle
    print("Loading pre-saved spectral models"); start = time.time()
    with open(datadir+"/ewtest.pkl","rb") as fp:
        session.metadata["spectral_models"] = pickle.load(fp)
    print("Done!",time.time()-start)

    app.window.session = session
    chemical_abundances_tab = app.window.chemical_abundances_tab
    abundtree = chemical_abundances_tab.abundtree
    model = abundtree.model()

    #abundtree = AbundTreeView(None)
    #model = AbundTreeModel(None)
    #abundtree.setModel(model)
    #abundtree.span_cols()
    #abundtree.setGeometry(900, 400, 900, 400)
    #abundtree.move(QtGui.QApplication.desktop().screen().rect().center() \
    #              - abundtree.rect().center())
    #sp = QtGui.QSizePolicy(
    #    QtGui.QSizePolicy.MinimumExpanding, 
    #    QtGui.QSizePolicy.MinimumExpanding)
    #sp.setHeightForWidth(abundtree.sizePolicy().hasHeightForWidth())
    #abundtree.setSizePolicy(sp)
    #abundtree.show()
    
    #chemical_abundances_tab.show()
    
    sys.exit(app.exec_())

class AbundTreeViewDelegate(QtGui.QStyledItemDelegate):
    def paint(self, painter, option, index):
        if isinstance(index.internalPointer(), AbundTreeElementSummaryItem):
            option.font.setWeight(QtGui.QFont.Bold)
        super(AbundTreeViewDelegate, self).paint(painter, option, index)
<|MERGE_RESOLUTION|>--- conflicted
+++ resolved
@@ -4,11 +4,7 @@
 import numpy as np
 import os
 import sys
-<<<<<<< HEAD
-from PySide2 import QtCore, QtGui
-=======
-from PyQt5 import (QtCore, QtWidgets as QtGui)
->>>>>>> 2d956f45
+from PySide2 import (QtCore, QtWidgets as QtGui)
 from six import string_types, iteritems
 
 from smh import (Session, specutils)

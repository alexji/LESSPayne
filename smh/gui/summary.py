--- conflicted
+++ resolved
@@ -8,13 +8,8 @@
 
 import logging
 from os import system
-<<<<<<< HEAD
-from PySide2 import QtCore, QtGui
-from urllib import quote
-=======
-from PyQt5 import (QtCore, QtGui as QtGui2, QtWidgets as QtGui)
+from PySide2 import (QtCore, QtGui as QtGui2, QtWidgets as QtGui)
 from urllib.parse import quote
->>>>>>> 2d956f45
 
 import mpl
 

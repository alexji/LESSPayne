#!/usr/bin/env python
# -*- coding: utf-8 -*-

""" The main GUI window for Spectroscopy Made Hard. """

from __future__ import (division, print_function, absolute_import,
                        unicode_literals)

import logging
logging.basicConfig()
<<<<<<< HEAD
from PySide2 import QtCore, QtGui
=======
from PyQt5 import (QtCore, QtWidgets as QtGui)
>>>>>>> 2d956f45
import yaml
import time, os, sys

import numpy as np

# Import functionality related to each tab
import rv, normalization, summary, stellar_parameters, chemical_abundances

# Functions related to warnings and exceptions.
import exception

import smh
from smh.linelists import LineList

logger = logging.getLogger(__name__)

from ui_mainwindow import *

datadir = os.path.dirname(os.path.abspath(__file__))+'/../tests/test_data'
if __name__ == '__main__':

    import sys

    # Create the app and clean up any style bugs.
    try:
        app = QtGui.QApplication(sys.argv)

    except RuntimeError:
        # For development.
        None

    if sys.platform == "darwin":
            
        # See http://successfulsoftware.net/2013/10/23/fixing-qt-4-for-mac-os-x-10-9-mavericks/
        substitutes = [
            (".Lucida Grande UI", "Lucida Grande"),
            (".Helvetica Neue DeskInterface", "Helvetica Neue")
        ]
        for substitute in substitutes:
            QtGui.QFont.insertSubstitution(*substitute)

    # Create a global exception hook.
    sys._excepthook = sys.excepthook

    # Allow certain exceptions to be ignored, and these can be added to through
    # the GUI.
    ignore_exception_messages = []
    def exception_hook(exception_type, message, traceback):
        """
        An exception hook that will display a GUI and optionally allow the user
        to submit a GitHub issue.

        :param exception_type:
            The type of exception that was raised.

        :param message:
            The exception message.

        :param traceback:
            The traceback of the exception.
        """

        # Show the exception in the terminal.
        sys._excepthook(exception_type, message, traceback)

        # Should this exception be ignored?
        if message.__repr__() in ignore_exception_messages:
            return None

        # Load a GUI that shows the exception.
        exception_gui = exception.ExceptionWidget(
            exception_type, message, traceback)
        exception_gui.exec_()

        # Ignore future exceptions of this kind?
        if exception_gui.ignore_in_future:
            ignore_exception_messages.append(message.__repr__())

        return None

    sys.excepthook = exception_hook

    # Run the main application window.
    app.window = Ui_MainWindow(spectrum_filenames=[
        datadir+"/spectra/hd122563_1blue_multi_090205_oldbutgood.fits",
        datadir+"/spectra/hd122563_1red_multi_090205_oldbutgood.fits"
    ])
    # Enable all tabs
    for i in range(app.window.tabs.count()):
        app.window.tabs.setTabEnabled(i, True)
    session = app.window.session
    
    with open(smh.Session._default_settings_path, "rb") as fp:
        defaults = yaml.load(fp)
    datadir = os.path.dirname(os.path.abspath(__file__))+'/../tests/test_data'

    # Load in line_list
    ll = LineList.read(os.path.dirname(os.path.abspath(__file__))+'/../tests/test_data/linelists/complete.list')
    session.metadata['line_list'] = ll[190:200] #strong lines
    #session.metadata['line_list'] = ll[90:100]

    # Load in spectral_models from linelist
    #from linelist_manager import TransitionsDialog
    print("Loading spectral models..."); start = time.time()
    sm = []
    for hash in session.metadata["line_list"]["hash"]:
        sm.append(smh.spectral_models.ProfileFittingModel(session, [hash]))
    session.metadata['spectral_models'] = sm
    print("Done! {:.1f}s".format(time.time()-start))

    print("Fitting lines..."); start = time.time()
    app.window.chemical_abundances_tab.fit_all()
    print("Done! {:.1f}s".format(time.time()-start))
    app.window.tabs.setCurrentIndex(4)

    print("Measuring lines..."); start = time.time()
    app.window.chemical_abundances_tab.measure_all()
    _current_abundances = []
    _current_EW = []
    for m in session.metadata['spectral_models']:
        try:
            _current_abundances.append(m.metadata['fitted_result'][-1]['abundances'][0])
            _current_EW.append(m.metadata['fitted_result'][-1]['equivalent_width'][0])
        except KeyError:
            _current_abundances.append(np.nan)
            _current_EW.append(np.nan)
    print("Done! {:.1f}s".format(time.time()-start))
    
    #print("Measuring uncertainty from session..."); start = time.time()
    #abundances, uncertainties = session.measure_abundances()
    #print("Done! {:.1f}s".format(time.time()-start))
    
    #total_diff = np.nansum(np.abs(abundances-np.array(_current_abundances)))
    #assert total_diff == 0, total_diff

    app.window.show()
    sys.exit(app.exec_())<|MERGE_RESOLUTION|>--- conflicted
+++ resolved
@@ -8,11 +8,7 @@
 
 import logging
 logging.basicConfig()
-<<<<<<< HEAD
-from PySide2 import QtCore, QtGui
-=======
-from PyQt5 import (QtCore, QtWidgets as QtGui)
->>>>>>> 2d956f45
+from PySide2 import (QtCore, QtWidgets as QtGui)
 import yaml
 import time, os, sys
 

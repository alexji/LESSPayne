--- conflicted
+++ resolved
@@ -11,12 +11,9 @@
 import numpy as np
 
 from .quality_constraints import constraints
-<<<<<<< HEAD
 from ..linelists import LineList
 from astropy.table import Row
-=======
 from smh.photospheres.abundances import asplund_2009 as solar_composition
->>>>>>> 9416d80e
 
 class BaseSpectralModel(object):
 

--- conflicted
+++ resolved
@@ -915,14 +915,8 @@
         # Update synthesized figure data
         self.update_fit_after_parameter_change()
 
-<<<<<<< HEAD
         return upper_limit
-=======
-        # Parse the abundances into the right format.
-        raise NotImplementedError("nope")
-    """
-        
+
     def export_line_list(self, fname):
         self.transitions.write(fname, format="moog")
-        return None
->>>>>>> 99a8ff1e
+        return None